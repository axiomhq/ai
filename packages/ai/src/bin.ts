--- conflicted
+++ resolved
@@ -2,23 +2,19 @@
 
 // Load environment variables using @next/env
 import pkg from '@next/env';
+
+import { Command } from 'commander';
+
+import { loadConfigAsync } from './config';
+import { ConfigNotFoundError } from './config/errors';
+import { loadPushCommand } from './commands/push.command';
+import { loadPullCommand } from './commands/pull.command';
+import { loadRunCommand } from './commands/eval.command';
+
 const { loadEnvConfig } = pkg;
 
 // Load .env files from the current working directory
 loadEnvConfig(process.cwd());
-
-import { Command } from 'commander';
-<<<<<<< HEAD
-import { loadPushCommand } from './commands/push';
-import { loadPullCommand } from './commands/pull';
-import { loadRunCommand } from './commands/run';
-import { loadConfigAsync } from './config';
-import { ConfigNotFoundError } from './config/errors';
-=======
-import { loadPushCommand } from './commands/push.command';
-import { loadPullCommand } from './commands/pull.command';
-import { loadRunCommand } from './commands/eval.command';
->>>>>>> 61d29023
 
 const program = new Command();
 
