export * from './otel/initAxiomAI';
export * from './otel/vercel';
export * from './otel/withSpan';
export * from './otel/wrapTool';
<<<<<<< HEAD

// Prompt and template functionality - marked as UNSAFE as these APIs are experimental
export type {
  Environment as Environment_experimental,
  ValidationSchema as ValidationSchema_experimental,
  PromptInput as PromptInput_experimental,
  Prompt as Prompt_experimental,
  LibraryInput as LibraryInput_experimental,
} from './types';

export { Type as Type_experimental } from './template';
export type {
  TSchema as TSchema_experimental,
  InferSchema as InferSchema_experimental,
  InferContext as InferContext_experimental,
} from './template';

export { parse as parse_experimental, Template as Template_experimental } from './prompt';

export type {
  AxiomPromptMetadata as AxiomPromptMetadata_experimental,
  ParsedMessage as ParsedMessage_experimental,
  ParsedMessagesArray as ParsedMessagesArray_experimental,
  ParsedPrompt as ParsedPrompt_experimental,
} from './types/metadata';
=======
export * from './otel/middleware';
>>>>>>> c30c7646
<|MERGE_RESOLUTION|>--- conflicted
+++ resolved
@@ -2,7 +2,8 @@
 export * from './otel/vercel';
 export * from './otel/withSpan';
 export * from './otel/wrapTool';
-<<<<<<< HEAD
+export * from './otel/middleware';
+
 
 // Prompt and template functionality - marked as UNSAFE as these APIs are experimental
 export type {
@@ -27,7 +28,4 @@
   ParsedMessage as ParsedMessage_experimental,
   ParsedMessagesArray as ParsedMessagesArray_experimental,
   ParsedPrompt as ParsedPrompt_experimental,
-} from './types/metadata';
-=======
-export * from './otel/middleware';
->>>>>>> c30c7646
+} from './types/metadata';