--- conflicted
+++ resolved
@@ -1,11 +1,8 @@
-<<<<<<< HEAD
 import { type LanguageModelV1 } from '@ai-sdk/providerv1';
 import { type LanguageModelV2 } from '@ai-sdk/providerv2';
 
 import { AxiomWrappedLanguageModelV1, isLanguageModelV1 } from './AxiomWrappedLanguageModelV1';
 import { AxiomWrappedLanguageModelV2, isLanguageModelV2 } from './AxiomWrappedLanguageModelV2';
-
-// Type guards for version detection
 
 /**
  * Wraps an AI SDK model to provide OpenTelemetry instrumentation.
@@ -28,479 +25,8 @@
     return new AxiomWrappedLanguageModelV2(model) as never as T;
   } else if (isLanguageModelV1(model)) {
     return new AxiomWrappedLanguageModelV1(model) as never as T;
-=======
-import {
-  type LanguageModelV1,
-  type LanguageModelV1CallOptions,
-  type LanguageModelV1ObjectGenerationMode,
-  type LanguageModelV1Prompt,
-  type LanguageModelV1FunctionToolCall,
-  type LanguageModelV1FinishReason,
-  type LanguageModelV1TextPart,
-  type LanguageModelV1ToolCallPart,
-  type LanguageModelV1StreamPart,
-  type LanguageModelV1ProviderMetadata,
-} from '@ai-sdk/provider';
-
-import { trace, propagation, type Span } from '@opentelemetry/api';
-import { Attr } from './semconv/attributes';
-import { createStartActiveSpan } from './startActiveSpan';
-import { currentUnixTime } from '../util/currentUnixTime';
-import { WITHSPAN_BAGGAGE_KEY } from './withSpanBaggageKey';
-import { createGenAISpanName } from './shared';
-import type { OpenAIMessage, OpenAIAssistantMessage } from './vercelTypes';
-
-function formatCompletion({
-  text,
-  toolCalls,
-}: {
-  text: string | undefined;
-  toolCalls: LanguageModelV1FunctionToolCall[] | undefined;
-}): OpenAIAssistantMessage[] {
-  return [
-    {
-      role: 'assistant',
-      content:
-        text ??
-        (toolCalls && toolCalls.length > 0
-          ? null // Content is null when we have no text but do have tool calls
-          : ''),
-      tool_calls: toolCalls?.map((toolCall, index) => ({
-        id: toolCall.toolCallId,
-        type: 'function' as const,
-        function: {
-          name: toolCall.toolName,
-          arguments: toolCall.args,
-        },
-        index,
-      })),
-    },
-  ];
-}
-
-function postProcessPrompt(prompt: LanguageModelV1Prompt): OpenAIMessage[] {
-  const results: OpenAIMessage[] = [];
-  for (const message of prompt) {
-    switch (message.role) {
-      case 'system':
-        results.push({
-          role: 'system',
-          content: message.content,
-        });
-        break;
-      case 'assistant':
-        const textPart = message.content.find((part) => part.type === 'text') as
-          | LanguageModelV1TextPart
-          | undefined;
-        const toolCallParts = message.content.filter(
-          (part) => part.type === 'tool-call',
-        ) as LanguageModelV1ToolCallPart[];
-        results.push({
-          role: 'assistant',
-          content: textPart?.text || null,
-          ...(toolCallParts.length > 0
-            ? {
-                tool_calls: toolCallParts.map((part) => ({
-                  id: part.toolCallId,
-                  function: {
-                    name: part.toolName,
-                    arguments: JSON.stringify(part.args),
-                  },
-                  type: 'function',
-                })),
-              }
-            : {}),
-        });
-        break;
-      case 'user':
-        results.push({
-          role: 'user',
-          content: message.content.map((part) => {
-            switch (part.type) {
-              case 'text':
-                return {
-                  type: 'text',
-                  text: part.text,
-                  ...(part.providerMetadata ? { providerMetadata: part.providerMetadata } : {}),
-                };
-              case 'image':
-                return {
-                  type: 'image_url',
-                  image_url: {
-                    url: part.image.toString(),
-                    ...(part.providerMetadata ? { providerMetadata: part.providerMetadata } : {}),
-                  },
-                };
-              default:
-                // Handle unknown content types by passing them through
-                return part as any;
-            }
-          }),
-        });
-        break;
-      case 'tool':
-        for (const part of message.content) {
-          results.push({
-            role: 'tool',
-            tool_call_id: part.toolCallId,
-            content: JSON.stringify(part.result),
-          });
-        }
-        break;
-    }
-  }
-  return results;
-}
-
-export function wrapAISDKModel<T extends LanguageModelV1>(model: T): T {
-  const m = model;
-  if (
-    m?.specificationVersion === 'v1' &&
-    typeof m?.provider === 'string' &&
-    typeof m?.modelId === 'string'
-  ) {
-    return new AxiomWrappedLanguageModelV1(m) as never as T;
->>>>>>> 376e5d50
   } else {
     console.warn('Unsupported AI SDK model. Not wrapping.');
     return model;
   }
-<<<<<<< HEAD
-=======
-}
-
-class AxiomWrappedLanguageModelV1 implements LanguageModelV1 {
-  constructor(private model: LanguageModelV1) {}
-
-  get specificationVersion() {
-    return this.model.specificationVersion;
-  }
-
-  get provider(): string {
-    return this.model.provider;
-  }
-
-  get modelId(): string {
-    return this.model.modelId;
-  }
-
-  get defaultObjectGenerationMode(): LanguageModelV1ObjectGenerationMode {
-    return this.model.defaultObjectGenerationMode;
-  }
-
-  get supportsImageUrls(): boolean | undefined {
-    return this.model.supportsImageUrls;
-  }
-
-  get supportsStructuredOutputs(): boolean | undefined {
-    return this.model.supportsStructuredOutputs;
-  }
-
-  get supportsUrl(): ((url: URL) => boolean) | undefined {
-    return this.model.supportsUrl;
-  }
-
-  private async withSpanHandling<T>(operation: (span: Span) => Promise<T>): Promise<T> {
-    const bag = propagation.getActiveBaggage();
-    const isWithinWithSpan = bag?.getEntry(WITHSPAN_BAGGAGE_KEY)?.value === 'true';
-
-    if (isWithinWithSpan) {
-      // Reuse existing span created by withSpan
-      const activeSpan = trace.getActiveSpan();
-      if (!activeSpan) {
-        throw new Error('Expected active span when within withSpan');
-      }
-      activeSpan.updateName(this.spanName());
-      return operation(activeSpan);
-    } else {
-      // Create new span only if not within withSpan
-      const tracer = trace.getTracer('@axiomhq/ai');
-      const startActiveSpan = createStartActiveSpan(tracer);
-      const name = this.spanName();
-
-      return startActiveSpan(name, null, operation);
-    }
-  }
-
-  async doGenerate(options: LanguageModelV1CallOptions) {
-    return this.withSpanHandling(async (span) => {
-      this.setScopeAttributes(span);
-      this.setPreCallAttributes(span, options);
-
-      const res = await this.model.doGenerate(options);
-
-      const resWithToolCalls = {
-        ...res,
-        toolCalls: res.toolCalls || undefined,
-      };
-
-      this.setPostCallAttributes(span, resWithToolCalls);
-
-      return res;
-    });
-  }
-
-  async doStream(options: LanguageModelV1CallOptions) {
-    return this.withSpanHandling(async (span) => {
-      const startTime = currentUnixTime(); // Unix timestamp
-
-      this.setScopeAttributes(span);
-
-      this.setPreCallAttributes(span, options);
-
-      const ret = await this.model.doStream(options);
-
-      // `this` is not available in the transform callback, so we need to capture the model ID here
-      const modelId = this.modelId;
-
-      // Track streaming metrics
-      let timeToFirstToken: number | undefined = undefined;
-      let usage:
-        | {
-            promptTokens: number;
-            completionTokens: number;
-          }
-        | undefined = undefined;
-      let fullText: string | undefined = undefined;
-      const toolCallsMap: Record<string, LanguageModelV1FunctionToolCall> = {};
-      let finishReason: LanguageModelV1FinishReason | undefined = undefined;
-      let responseId: string | undefined = undefined;
-      let responseModelId: string | undefined = undefined;
-      let responseProviderMetadata: LanguageModelV1ProviderMetadata | undefined = undefined;
-
-      return {
-        ...ret,
-        stream: ret.stream.pipeThrough(
-          new TransformStream({
-            transform(chunk: LanguageModelV1StreamPart, controller) {
-              // Track time to first token
-              if (timeToFirstToken === undefined) {
-                timeToFirstToken = currentUnixTime() - startTime;
-                span.setAttribute('gen_ai.response.time_to_first_token', timeToFirstToken);
-              }
-
-              switch (chunk.type) {
-                case 'response-metadata':
-                  if (chunk.id) {
-                    responseId = chunk.id;
-                  }
-                  if (chunk.modelId) {
-                    responseModelId = chunk.modelId;
-                  }
-                  // @ts-expect-error - not included on vercel types but have seen references to this elsewhere. need to check out
-                  if (chunk.providerMetadata) {
-                    // @ts-expect-error - not included on vercel types but have seen references to this elsewhere. need to check out
-                    responseProviderMetadata = chunk.providerMetadata;
-                  }
-                  break;
-                case 'text-delta':
-                  if (fullText === undefined) {
-                    fullText = '';
-                  }
-                  fullText += chunk.textDelta;
-                  break;
-                case 'tool-call':
-                  toolCallsMap[chunk.toolCallId] = {
-                    toolCallType: chunk.toolCallType,
-                    toolCallId: chunk.toolCallId,
-                    toolName: chunk.toolName,
-                    args: chunk.args,
-                  } as LanguageModelV1FunctionToolCall;
-                  break;
-                case 'tool-call-delta':
-                  if (toolCallsMap[chunk.toolCallId] === undefined) {
-                    toolCallsMap[chunk.toolCallId] = {
-                      toolCallType: chunk.toolCallType,
-                      toolCallId: chunk.toolCallId,
-                      toolName: chunk.toolName,
-                      args: '',
-                    } as LanguageModelV1FunctionToolCall;
-                  }
-                  toolCallsMap[chunk.toolCallId].args += chunk.argsTextDelta;
-                  break;
-                case 'finish':
-                  usage = chunk.usage;
-                  finishReason = chunk.finishReason;
-                  break;
-              }
-
-              controller.enqueue(chunk);
-            },
-            async flush(controller) {
-              // Convert toolCallsMap to array for postProcessOutput
-              const toolCallsArray: LanguageModelV1FunctionToolCall[] = Object.values(toolCallsMap);
-
-              // Construct result object for helper function
-              const streamResult = {
-                response:
-                  responseId || responseModelId
-                    ? {
-                        id: responseId,
-                        modelId: responseModelId,
-                      }
-                    : undefined,
-                finishReason,
-                usage,
-                text: fullText,
-                toolCalls: toolCallsArray.length > 0 ? toolCallsArray : undefined,
-                providerMetadata: responseProviderMetadata,
-              };
-
-              AxiomWrappedLanguageModelV1.setPostCallAttributesStatic(span, modelId, streamResult);
-
-              controller.terminate();
-            },
-          }),
-        ),
-      };
-    });
-  }
-
-  private spanName(): string {
-    // TODO: do we ever want to not use "chat"?
-    return createGenAISpanName(Attr.GenAI.Operation.Name_Values.Chat, this.modelId);
-  }
-
-  private setScopeAttributes(span: Span) {
-    const bag = propagation.getActiveBaggage();
-
-    // Set workflow and task attributes from baggage
-    if (bag) {
-      const capability = bag.getEntry('capability')?.value;
-      if (capability) {
-        span.setAttribute(Attr.GenAI.Capability.Name, capability);
-      }
-
-      const step = bag.getEntry('step')?.value;
-      if (step) {
-        span.setAttribute(Attr.GenAI.Step.Name, step);
-      }
-    }
-  }
-
-  private setPreCallAttributes(span: Span, options: LanguageModelV1CallOptions) {
-    const {
-      prompt,
-      maxTokens,
-      frequencyPenalty,
-      presencePenalty,
-      temperature,
-      topP,
-      topK,
-      seed,
-      stopSequences,
-      responseFormat,
-      mode,
-    } = options;
-
-    // Set prompt attributes (full conversation history)
-    const processedPrompt = postProcessPrompt(prompt);
-    span.setAttribute(Attr.GenAI.Prompt, JSON.stringify(processedPrompt));
-
-    // Set request attributes
-    span.setAttributes({
-      [Attr.GenAI.Operation.Name]: Attr.GenAI.Operation.Name_Values.Chat,
-      [Attr.GenAI.Output.Type]: Attr.GenAI.Output.Type_Values.Text,
-      [Attr.GenAI.Request.Model]: this.modelId,
-    });
-
-    // Set optional request attributes
-    if (maxTokens !== undefined) {
-      span.setAttribute(Attr.GenAI.Request.MaxTokens, maxTokens);
-    }
-    if (frequencyPenalty !== undefined) {
-      span.setAttribute(Attr.GenAI.Request.FrequencyPenalty, frequencyPenalty);
-    }
-    if (presencePenalty !== undefined) {
-      span.setAttribute(Attr.GenAI.Request.PresencePenalty, presencePenalty);
-    }
-    if (temperature !== undefined) {
-      span.setAttribute(Attr.GenAI.Request.Temperature, temperature);
-    }
-    if (topP !== undefined) {
-      span.setAttribute(Attr.GenAI.Request.TopP, topP);
-    }
-    if (topK !== undefined) {
-      span.setAttribute(Attr.GenAI.Request.TopK, topK);
-    }
-    if (seed !== undefined) {
-      span.setAttribute(Attr.GenAI.Request.Seed, seed);
-    }
-
-    // Set stop sequences
-    if (stopSequences && stopSequences.length > 0) {
-      span.setAttribute(Attr.GenAI.Request.StopSequences, JSON.stringify(stopSequences));
-    }
-
-    // Set response format
-    if (responseFormat) {
-      span.setAttribute(Attr.GenAI.Output.Type, responseFormat.type);
-    }
-
-    // Set mode information
-    if (mode.type === 'regular' && mode.tools) {
-      span.setAttribute('gen_ai.request.tools_count', mode.tools.length);
-      if (mode.toolChoice) {
-        span.setAttribute(
-          'gen_ai.request.tool_choice',
-          typeof mode.toolChoice === 'string' ? mode.toolChoice : JSON.stringify(mode.toolChoice),
-        );
-      }
-    }
-  }
-
-  // this is static because we would need to hold a reference to the instance in `executeStream` otherwise
-  private static setPostCallAttributesStatic(
-    span: Span,
-    _modelId: string,
-    result: {
-      response?: { id?: string; modelId?: string };
-      finishReason?: LanguageModelV1FinishReason;
-      usage?: { promptTokens: number; completionTokens: number };
-      text?: string;
-      toolCalls?: LanguageModelV1FunctionToolCall[];
-      providerMetadata?: LanguageModelV1ProviderMetadata;
-    },
-  ) {
-    // Set response attributes
-    if (result.response?.id) {
-      span.setAttribute(Attr.GenAI.Response.ID, result.response.id);
-    }
-    if (result.response?.modelId) {
-      span.setAttribute(Attr.GenAI.Response.Model, result.response.modelId);
-    }
-
-    // Set usage attributes
-    if (result.usage) {
-      span.setAttribute(Attr.GenAI.Usage.InputTokens, result.usage.promptTokens);
-      span.setAttribute(Attr.GenAI.Usage.OutputTokens, result.usage.completionTokens);
-    }
-
-    // Set completion in proper format
-    if (result.finishReason && (result.text || result.toolCalls)) {
-      const completion = formatCompletion({
-        text: result.text,
-        toolCalls: result.toolCalls,
-      });
-      span.setAttribute(Attr.GenAI.Completion, JSON.stringify(completion));
-
-      // Store finish reason separately as per semantic conventions
-      span.setAttribute('gen_ai.response.finish_reasons', JSON.stringify([result.finishReason]));
-    }
-  }
-
-  private setPostCallAttributes(
-    span: Span,
-    result: {
-      response?: { id?: string; modelId?: string };
-      finishReason?: LanguageModelV1FinishReason;
-      usage?: { promptTokens: number; completionTokens: number };
-      text?: string;
-      toolCalls?: LanguageModelV1FunctionToolCall[];
-      providerMetadata?: LanguageModelV1ProviderMetadata;
-    },
-  ) {
-    AxiomWrappedLanguageModelV1.setPostCallAttributesStatic(span, this.modelId, result);
-  }
->>>>>>> 376e5d50
 }