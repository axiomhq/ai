import { type ZodError, type ZodObject, type z } from 'zod';
import { formatZodErrors, generateFlagExamples } from './format-zod-errors.js';
import { readFileSync } from 'node:fs';
import { resolve } from 'node:path';
import { dotNotationToNested, isValidPath, parsePath } from '../../util/dot-path.js';
import { makeDeepPartial } from '../../util/deep-partial-schema.js';
import { assertZodV4 } from '../../util/zod-internals.js';

export interface FlagOverrides {
  [key: string]: any;
}

const FLAG_RE = /^--flag\.([^=]+)(?:=(.*))?$/;
const CONFIG_RE = /^--flags-config(?:=(.*))?$/;

function ensureNoSpaceSeparatedSyntax(
  flagName: string,
  value: string | undefined,
  nextToken: string | undefined,
  flagType: 'flag' | 'config',
): void {
  if (value === undefined && nextToken !== undefined) {
    if (
      flagType === 'flag' &&
      !nextToken.startsWith('-') &&
      nextToken !== 'true' &&
      nextToken !== 'false'
    ) {
      console.error(`❌ Invalid syntax: --flag.${flagName} ${nextToken}`);
      console.error(`💡 Use: --flag.${flagName}=${nextToken}`);
      process.exit(1);
    } else if (flagType === 'config' && !nextToken.startsWith('-')) {
      console.error(`❌ Invalid syntax: --flags-config ${nextToken}`);
      console.error(`💡 Use: --flags-config=${nextToken}`);
      process.exit(1);
    }
  }
}

/**
 * Extract and validate flag overrides using a Zod schema
 */
export function extractAndValidateFlagOverrides<S extends z.ZodObject<any>>(
  argv: string[],
  flagSchema?: S,
): {
  cleanedArgv: string[];
  overrides: S extends ZodObject<any> ? z.output<S> : FlagOverrides;
} {
  if (flagSchema) {
    assertZodV4(flagSchema, 'flagSchema');
  }

  const { cleanedArgv, overrides } = extractOverrides(argv);

  if (flagSchema && Object.keys(overrides).length > 0) {
    // Use deep partial schema - allows partial nested objects
    const deepPartialSchema = makeDeepPartial(flagSchema as ZodObject<any>);
    const result = deepPartialSchema.safeParse(overrides);

    if (!result.success) {
      console.error('❌ Invalid flags:');
      console.error(formatZodErrors(result.error));

      const examples = generateFlagExamples(result.error);
      if (examples.length > 0) {
        console.error('\n💡 Examples:');
        examples.forEach((example) => console.error(`  ${example}`));
      }

      process.exit(1);
    }

    return { cleanedArgv, overrides: result.data as any };
  }

  return { cleanedArgv, overrides: overrides as any };
}

export type FlagValidationError =
  | { type: 'invalid_path'; path: string }
  | { type: 'invalid_value'; zodError: ZodError };

export interface FlagValidationResult {
  success: boolean;
  errors: FlagValidationError[];
}

/**
 * Validate already-parsed flag overrides against a Zod schema.
 * Returns validation result without side effects (no console output, no process.exit).
 *
 * @param overrides - Flag overrides in dot-notation form (e.g., { 'model.temperature': 0.7 })
 * @param flagSchema - Zod schema to validate against
 * @returns Validation result with any errors found
 */
export function collectFlagValidationErrors(
  overrides: FlagOverrides,
  flagSchema?: unknown,
): FlagValidationResult {
  // No schema provided = no validation, any flags allowed
  if (!flagSchema || Object.keys(overrides).length === 0) {
    return { success: true, errors: [] };
  }

  assertZodV4(flagSchema, 'flagSchema');

  const schema = flagSchema as any;
  const errors: FlagValidationError[] = [];

  // First pass: check all paths exist in schema
  for (const dotPath of Object.keys(overrides)) {
    const segments = parsePath(dotPath);
    if (!isValidPath(schema, segments)) {
      errors.push({ type: 'invalid_path', path: dotPath });
    }
  }

<<<<<<< HEAD
  // Second pass: validate values using nested object approach with deep partial
  // This allows providing only some flags without requiring all nested objects
=======
  // If there are invalid paths, don't proceed to value validation
  if (errors.length > 0) {
    return { success: false, errors };
  }

  // Second pass: validate values using nested object approach
>>>>>>> 6c6c357d
  const nestedObject = dotNotationToNested(overrides);
  const deepPartialSchema = makeDeepPartial(schema);
  const result = deepPartialSchema.safeParse(nestedObject);

  if (!result.success) {
    errors.push({ type: 'invalid_value', zodError: result.error });
  }

  return { success: errors.length === 0, errors };
}

/**
 * Print flag validation errors to console and exit.
 */
export function printFlagValidationErrorsAndExit(errors: FlagValidationError[]): never {
  console.error('❌ Invalid CLI flags:');

  for (const error of errors) {
    if (error.type === 'invalid_path') {
      console.error(`  • flag '${error.path}': Invalid flag path`);
    } else {
      console.error(formatZodErrors(error.zodError));

      const examples = generateFlagExamples(error.zodError);
      if (examples.length > 0) {
        console.error('\n💡 Valid examples:');
        examples.forEach((example) => console.error(`  ${example}`));
      }
    }
  }

  process.exit(1);
}

/**
 * Validate already-parsed flag overrides against a Zod schema.
 * Use this when you have flag overrides in dot-notation form (e.g., { 'model.temperature': 0.7 })
 * and want to validate them against a schema before running evals.
 *
 * @param overrides - Flag overrides in dot-notation form
 * @param flagSchema - Zod schema to validate against
 */
export function validateFlagOverrides(overrides: FlagOverrides, flagSchema?: unknown): void {
  const result = collectFlagValidationErrors(overrides, flagSchema);
  if (!result.success) {
    printFlagValidationErrorsAndExit(result.errors);
  }
}

/**
 * Coerce string values to appropriate types.
 * Priority: boolean -> number -> JSON -> string
 */
function coerceValue(raw: string): any {
  // Handle explicit boolean strings
  if (raw === 'true') return true;
  if (raw === 'false') return false;

  // Try number conversion
  const num = Number(raw);
  if (!Number.isNaN(num) && raw.trim() === num.toString()) {
    return num;
  }

  // Try JSON parsing (for objects/arrays)
  try {
    return JSON.parse(raw);
  } catch {
    // Fallback to string
    return raw;
  }
}

/**
 * Load and parse a JSON config file
 */
function loadConfigFile(path: string): any {
  const abs = resolve(process.cwd(), path);
  try {
    const contents = readFileSync(abs, 'utf8');
    const parsed = JSON.parse(contents);

    if (typeof parsed !== 'object' || Array.isArray(parsed) || parsed === null) {
      console.error(
        `❌ Flags config must be a JSON object, got ${Array.isArray(parsed) ? 'array' : typeof parsed}`,
      );
      process.exit(1);
    }

    return parsed;
  } catch (err: any) {
    console.error(`❌ Could not read or parse flags config "${path}": ${err.message}`);
    process.exit(1);
  }
}

/**
 * Extract flag overrides with support for both CLI flags and config files.
 *
 * Supports CLI flags:
 * - --flag.temperature=0.9
 * - --flag.dryRun=true | false
 * - --flag.foo={"bar":1} (JSON literal)
 * - --flag.bare (interpreted as true)
 *
 * Or config file:
 * - --flags-config=path/to/config.json
 *
 * Enforces exclusive mode - cannot use both --flags-config and --flag.* together.
 */
export function extractOverrides(argv: string[]): {
  cleanedArgv: string[];
  overrides: FlagOverrides;
} {
  const cleanedArgv: string[] = [];
  const overrides: FlagOverrides = {};
  let configPath: string | null = null;
  let hasCliFlags = false;
  let configPathCount = 0;

  for (let i = 0; i < argv.length; i++) {
    const token = argv[i];
    const configMatch = token.match(CONFIG_RE);
    const flagMatch = token.match(FLAG_RE);

    if (configMatch) {
      // Handle --flags-config
      configPathCount++;
      if (configPathCount > 1) {
        console.error('❌ Only one --flags-config can be supplied.');
        process.exit(1);
      }

      const value = configMatch[1]; // undefined means no equals sign
      const nextToken = argv.length > i + 1 ? argv[i + 1] : undefined;

      ensureNoSpaceSeparatedSyntax('flags-config', value, nextToken, 'config');

      if (!value) {
        console.error('❌ --flags-config requires a file path');
        console.error('💡 Use: --flags-config=path/to/config.json');
        process.exit(1);
      }

      configPath = value;

      // Don't add to cleanedArgv
    } else if (flagMatch) {
      // Handle --flag.*
      hasCliFlags = true;

      const key = flagMatch[1];
      const value = flagMatch[2]; // undefined means bare flag (boolean true)
      const nextToken = argv.length > i + 1 ? argv[i + 1] : undefined;

      ensureNoSpaceSeparatedSyntax(key, value, nextToken, 'flag');

      // If no value, treat as boolean true
      const finalValue = value === undefined ? 'true' : value;
      overrides[key] = coerceValue(finalValue);

      // Don't add to cleanedArgv
    } else {
      cleanedArgv.push(token);
    }
  }

  if (configPath && hasCliFlags) {
    console.error('❌ Cannot use both --flags-config and --flag.* arguments together.');
    console.error('Choose one approach:');
    console.error('  • Config file: --flags-config=my-flags.json');
    console.error('  • CLI flags: --flag.temperature=0.9 --flag.model=gpt-4o');
    process.exit(1);
  }

  if (configPath) {
    const configOverrides = loadConfigFile(configPath);
    return { cleanedArgv, overrides: configOverrides };
  }

  return { cleanedArgv, overrides };
}<|MERGE_RESOLUTION|>--- conflicted
+++ resolved
@@ -116,17 +116,13 @@
     }
   }
 
-<<<<<<< HEAD
-  // Second pass: validate values using nested object approach with deep partial
-  // This allows providing only some flags without requiring all nested objects
-=======
   // If there are invalid paths, don't proceed to value validation
   if (errors.length > 0) {
     return { success: false, errors };
   }
 
-  // Second pass: validate values using nested object approach
->>>>>>> 6c6c357d
+  // Second pass: validate values using nested object approach with deep partial
+  // This allows providing only some flags without requiring all nested objects
   const nestedObject = dotNotationToNested(overrides);
   const deepPartialSchema = makeDeepPartial(schema);
   const result = deepPartialSchema.safeParse(nestedObject);
