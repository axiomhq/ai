--- conflicted
+++ resolved
@@ -171,13 +171,7 @@
 
     printFinalReport({
       suiteData: this._suiteData,
-<<<<<<< HEAD
-      calculateScorerAverages: this.calculateScorerAverages.bind(this),
-      calculateBaselineScorerAverage: this.calculateBaselineScorerAverage.bind(this),
-      calculateFlagDiff: this.calculateFlagDiff.bind(this),
       registrationStatus,
-=======
->>>>>>> ad560d07
     });
 
     const DEBUG = process.env.AXIOM_DEBUG === 'true';
