import type { SerializedError } from 'vitest';
import type { Reporter, TestCase, TestModule, TestRunEndReason, TestSuite } from 'vitest/node.js';

import { getAxiomConfig } from './context/storage';
import type { EvaluationReport, MetaWithCase, MetaWithEval, Case } from './eval.types';
import {
  printBaselineNameAndVersion,
  printEvalNameAndFileName,
  printFinalReport,
  printGlobalFlagOverrides,
  printTestCaseCountStartDuration,
  type SuiteData,
  printOrphanedBaselineCases,
  getCaseFingerprint,
  printCaseResult,
  printConfigEnd,
} from './reporter.console-utils';
import { resolveAxiomConnection, type AxiomConnectionResolvedConfig } from '../config/resolver';
import { getConsoleUrl } from '../cli/commands/eval.command';
<<<<<<< HEAD
import c from 'tinyrainbow';
import { dotNotationToNested, flattenObject } from '../util/dot-path';

function getCaseFingerprint(
  input: string | Record<string, any>,
  expected: string | Record<string, any>,
): string {
  const inputStr = typeof input === 'string' ? input : JSON.stringify(input);
  const expectedStr = typeof expected === 'string' ? expected : JSON.stringify(expected);
  return JSON.stringify({ input: inputStr, expected: expectedStr });
}
=======
>>>>>>> 92660b90

/**
 * Custom Vitest reporter for Axiom AI evaluations.
 *
 * This reporter collects evaluation results and scores from tests
 * and processes them for further analysis and reporting.
 *
 */
export class AxiomReporter implements Reporter {
  startTime: number = 0;
  start: number = 0;
  private _endOfRunConfigEnd: EvaluationReport['configEnd'] | undefined;
  private _suiteData: SuiteData[] = [];
  private _printedFlagOverrides = false;
  private _config: AxiomConnectionResolvedConfig | undefined;

  onTestRunStart() {
    this.start = performance.now();
    this.startTime = new Date().getTime();

    // Store resourcesUrl from config
    const config = getAxiomConfig();
    if (config) {
      this._config = resolveAxiomConnection(config, getConsoleUrl());
    }
  }

  async onTestSuiteReady(_testSuite: TestSuite) {
    const meta = _testSuite.meta() as MetaWithEval;
    if (_testSuite.state() === 'skipped' || !meta?.evaluation) {
      return;
    }

    // Print flag overrides once when defaults become available
    // (we don't have them in `onTestRunStart`)
    if (!this._printedFlagOverrides) {
      const defaultsFromConfigEnd = meta.evaluation.configEnd?.flags ?? {};
      const overridesFromConfigEnd = meta.evaluation.configEnd?.overrides ?? {};

      if (Object.keys(overridesFromConfigEnd).length > 0) {
        printGlobalFlagOverrides(overridesFromConfigEnd, defaultsFromConfigEnd);
      }
      this._printedFlagOverrides = true;
    }

    // capture end-of-run config snapshot (first non-empty wins)
    if (meta.evaluation.configEnd && !this._endOfRunConfigEnd) {
      this._endOfRunConfigEnd = meta.evaluation.configEnd;
    }
  }

  onTestCaseReady(test: TestCase) {
    const meta = test.meta() as MetaWithCase;

    // TODO: there seem to be some cases where `meta` is undefined
    // maybe we get here to early?
    if (!meta.case) return;
  }

  async onTestSuiteResult(testSuite: TestSuite) {
    const meta = testSuite.meta() as MetaWithEval;
    // test suite won't have any meta because its skipped or failed before setup
    if (testSuite.state() === 'skipped' || !meta?.evaluation) {
      return;
    }

    // capture end-of-run config snapshot (first non-empty wins)
    if (meta.evaluation.configEnd && !this._endOfRunConfigEnd) {
      this._endOfRunConfigEnd = meta.evaluation.configEnd;
    }

    const durationSeconds = Number((performance.now() - this.start) / 1000).toFixed(2);

    const cases: SuiteData['cases'] = [];
    for (const test of testSuite.children) {
      if (test.type !== 'test') continue;

      const testMeta = test.meta() as MetaWithCase;
      if (!testMeta?.case) continue;

      cases.push({
        index: testMeta.case.index,
        scores: testMeta.case.scores,
        outOfScopeFlags: testMeta.case.outOfScopeFlags,
        errors: testMeta.case.errors,
        runtimeFlags: testMeta.case.runtimeFlags,
      });
    }

    const cwd = process.cwd();
    const relativePath = testSuite.module.moduleId.replace(cwd, '').replace(/^\//, '');

    // Collect suite data for final report
    let suiteBaseline = meta.evaluation.baseline;

    let flagConfig = meta.evaluation.flagConfig;
    if (meta.evaluation.configEnd) {
      const defaults = meta.evaluation.configEnd.flags ?? {};
      const overrides = meta.evaluation.configEnd.overrides ?? {};
      const defaultsFlat = flattenObject(defaults);
      const overridesFlat = flattenObject(overrides);
      flagConfig = dotNotationToNested({ ...defaultsFlat, ...overridesFlat });
    }

    this._suiteData.push({
      name: meta.evaluation.name,
      file: relativePath,
      duration: durationSeconds + 's',
      baseline: suiteBaseline || null,
      configFlags: meta.evaluation.configFlags,
      flagConfig,
      runId: meta.evaluation.runId,
      orgId: meta.evaluation.orgId,
      cases,
      outOfScopeFlags: meta.evaluation.outOfScopeFlags,
      registrationStatus: meta.evaluation.registrationStatus,
    });

    printEvalNameAndFileName(testSuite, meta);
    printBaselineNameAndVersion(meta);

    printTestCaseCountStartDuration(testSuite, this.startTime, durationSeconds);

    const matchedBaselineIndices = new Set<number>();
    const baselineCasesByFingerprint = new Map<string, Case[]>();

    if (suiteBaseline) {
      for (const c of suiteBaseline.cases) {
        const fp = getCaseFingerprint(c.input, c.expected);
        const cases = baselineCasesByFingerprint.get(fp) || [];
        cases.push(c);
        baselineCasesByFingerprint.set(fp, cases);
      }
    }

    for (const test of testSuite.children) {
      if (test.type !== 'test') continue;
      printCaseResult(test, baselineCasesByFingerprint, matchedBaselineIndices);
    }

    if (suiteBaseline) {
      printOrphanedBaselineCases(suiteBaseline, matchedBaselineIndices);
    }

    console.log('');
  }

  async onTestRunEnd(
    _testModules: ReadonlyArray<TestModule>,
    _errors: ReadonlyArray<SerializedError>,
    _reason: TestRunEndReason,
  ) {
    const shouldClear = !process.env.CI && process.stdout.isTTY !== false;

    if (shouldClear) {
      process.stdout.write('\x1b[2J\x1b[0f'); // Clear screen and move cursor to top
    }

    const registrationStatus = this._suiteData.map((suite) => ({
      name: suite.name,
      registered: suite.registrationStatus?.status === 'success',
      error:
        suite.registrationStatus?.status === 'failed' ? suite.registrationStatus.error : undefined,
    }));

    const DEBUG = process.env.AXIOM_DEBUG === 'true';

    printFinalReport({
      suiteData: this._suiteData,
      config: this._config,
      registrationStatus,
      isDebug: DEBUG,
    });

    if (DEBUG && this._endOfRunConfigEnd) {
      printConfigEnd(this._endOfRunConfigEnd);
    }
  }
}<|MERGE_RESOLUTION|>--- conflicted
+++ resolved
@@ -17,20 +17,7 @@
 } from './reporter.console-utils';
 import { resolveAxiomConnection, type AxiomConnectionResolvedConfig } from '../config/resolver';
 import { getConsoleUrl } from '../cli/commands/eval.command';
-<<<<<<< HEAD
-import c from 'tinyrainbow';
 import { dotNotationToNested, flattenObject } from '../util/dot-path';
-
-function getCaseFingerprint(
-  input: string | Record<string, any>,
-  expected: string | Record<string, any>,
-): string {
-  const inputStr = typeof input === 'string' ? input : JSON.stringify(input);
-  const expectedStr = typeof expected === 'string' ? expected : JSON.stringify(expected);
-  return JSON.stringify({ input: inputStr, expected: expectedStr });
-}
-=======
->>>>>>> 92660b90
 
 /**
  * Custom Vitest reporter for Axiom AI evaluations.
