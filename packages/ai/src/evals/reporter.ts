import type { SerializedError } from 'vitest';
import type { Reporter, TestCase, TestModule, TestRunEndReason, TestSuite } from 'vitest/node.js';

import { getAxiomConfig } from './context/storage';
import { findEvaluationCases } from './eval.service';
import type { Evaluation, EvaluationReport, MetaWithCase, MetaWithEval } from './eval.types';
import {
  maybePrintFlags,
  printBaselineNameAndVersion,
  printConfigHeader,
  printEvalNameAndFileName,
  printFinalReport,
  printGlobalFlagOverrides,
  printOutOfScopeFlags,
  printRuntimeFlags,
  printTestCaseCountStartDuration,
  printTestCaseScores,
  printTestCaseSuccessOrFailed,
  type SuiteData,
} from './reporter.console-utils';
import { AxiomCLIError } from '../cli/errors';
import { resolveAxiomConnection, type AxiomConnectionResolvedConfig } from '../config/resolver';

/**
 * Custom Vitest reporter for Axiom AI evaluations.
 *
 * This reporter collects evaluation results and scores from tests
 * and processes them for further analysis and reporting.
 *
 */
export class AxiomReporter implements Reporter {
  startTime: number = 0;
  start: number = 0;
  private _endOfRunConfigEnd: EvaluationReport['configEnd'] | undefined;
  private _suiteData: SuiteData[] = [];
  private _baselines: Map<string, Evaluation | null> = new Map();
  private _printedFlagOverrides = false;
  private _config: AxiomConnectionResolvedConfig | undefined;

  onTestRunStart() {
    this.start = performance.now();
    this.startTime = new Date().getTime();

    // Store resourcesUrl from config
    const config = getAxiomConfig();
    if (config) {
      this._config = resolveAxiomConnection(config);
    }
  }

  async onTestSuiteReady(_testSuite: TestSuite) {
    const meta = _testSuite.meta() as MetaWithEval;
    if (_testSuite.state() === 'skipped' || !meta?.evaluation) {
      return;
    }

    // Print flag overrides once when defaults become available
    // (we don't have them in `onTestRunStart`)
    if (!this._printedFlagOverrides) {
      const defaultsFromConfigEnd = meta.evaluation.configEnd?.flags ?? {};
      const overridesFromConfigEnd = meta.evaluation.configEnd?.overrides ?? {};

      if (Object.keys(overridesFromConfigEnd).length > 0) {
        printGlobalFlagOverrides(overridesFromConfigEnd, defaultsFromConfigEnd);
      }
      this._printedFlagOverrides = true;
    }

    const baseline = meta.evaluation.baseline;
    if (baseline) {
      // load baseline data per suite
      const config = getAxiomConfig();
      if (!config) {
        throw new AxiomCLIError('Axiom config not available in reporter');
      }
      const baselineData = await findEvaluationCases(baseline.id, config);
      this._baselines.set(meta.evaluation.name, baselineData || null);
    } else {
      this._baselines.set(meta.evaluation.name, null);
    }

    // capture end-of-run config snapshot (first non-empty wins)
    if (meta.evaluation.configEnd && !this._endOfRunConfigEnd) {
      this._endOfRunConfigEnd = meta.evaluation.configEnd;
    }
  }

  onTestCaseReady(test: TestCase) {
    const meta = test.meta() as MetaWithCase;

    // TODO: there seem to be some cases where `meta` is undefined
    // maybe we get here to early?
    if (!meta.case) return;
  }

  async onTestSuiteResult(testSuite: TestSuite) {
    const meta = testSuite.meta() as MetaWithEval;
    // test suite won't have any meta because its skipped or failed before setup
    if (testSuite.state() === 'skipped' || !meta?.evaluation) {
      return;
    }

    const durationSeconds = Number((performance.now() - this.start) / 1000).toFixed(2);

    const cases: SuiteData['cases'] = [];
    for (const test of testSuite.children) {
      if (test.type !== 'test') continue;

      const testMeta = test.meta() as MetaWithCase;
      if (!testMeta?.case) continue;

      cases.push({
        index: testMeta.case.index,
        scores: testMeta.case.scores,
        outOfScopeFlags: testMeta.case.outOfScopeFlags,
        errors: testMeta.case.errors,
        runtimeFlags: testMeta.case.runtimeFlags,
      });
    }

    const cwd = process.cwd();
    const relativePath = testSuite.module.moduleId.replace(cwd, '').replace(/^\//, '');

    // Collect suite data for final report
    // Ensure baseline is loaded
    let suiteBaseline = this._baselines.get(meta.evaluation.name);
    if (suiteBaseline === undefined && meta.evaluation.baseline) {
      // Baseline wasn't loaded yet, load it now
      const config = getAxiomConfig();
      if (!config) {
        throw new AxiomCLIError('Axiom config not available in reporter');
      }
      const baselineData = await findEvaluationCases(meta.evaluation.baseline.id, config);
      suiteBaseline = baselineData || null;
      this._baselines.set(meta.evaluation.name, suiteBaseline);
    }
    this._suiteData.push({
      name: meta.evaluation.name,
      file: relativePath,
      duration: durationSeconds + 's',
      baseline: suiteBaseline || null,
      configFlags: meta.evaluation.configFlags,
      flagConfig: meta.evaluation.flagConfig,
      runId: meta.evaluation.runId,
      orgId: meta.evaluation.orgId,
      cases,
      outOfScopeFlags: meta.evaluation.outOfScopeFlags,
      registrationStatus: meta.evaluation.registrationStatus,
    });

    printEvalNameAndFileName(testSuite, meta);
    printBaselineNameAndVersion(meta);

    printTestCaseCountStartDuration(testSuite, this.startTime, durationSeconds);

    for (const test of testSuite.children) {
      if (test.type !== 'test') continue;
      this.printCaseResult(test, suiteBaseline || null);
    }

    console.log('');
  }

  async onTestRunEnd(
    _testModules: ReadonlyArray<TestModule>,
    _errors: ReadonlyArray<SerializedError>,
    _reason: TestRunEndReason,
  ) {
    const shouldClear = !process.env.CI && process.stdout.isTTY !== false;

    if (shouldClear) {
      process.stdout.write('\x1b[2J\x1b[0f'); // Clear screen and move cursor to top
    }

    const registrationStatus = this._suiteData.map((suite) => ({
      name: suite.name,
      registered: suite.registrationStatus?.status === 'success',
      error:
        suite.registrationStatus?.status === 'failed' ? suite.registrationStatus.error : undefined,
    }));

    printFinalReport({
      suiteData: this._suiteData,
<<<<<<< HEAD
      config: this._config,
=======
      registrationStatus,
>>>>>>> 68a712db
    });

    const DEBUG = process.env.AXIOM_DEBUG === 'true';
    if (DEBUG && this._endOfRunConfigEnd) {
      this.printConfigEnd(this._endOfRunConfigEnd);
    }
  }

  private printCaseResult(test: TestCase, baseline: Evaluation | null) {
    const ok = test.ok();
    const testMeta = test.meta() as MetaWithCase;

    if (!testMeta?.case) {
      return;
    }

    printTestCaseSuccessOrFailed(testMeta, ok);

    printTestCaseScores(testMeta, baseline);

    printRuntimeFlags(testMeta);

    printOutOfScopeFlags(testMeta);
  }

  /**
   * End-of-suite config summary (console only)
   */
  private printConfigEnd(configEnd: EvaluationReport['configEnd']) {
    printConfigHeader();
    maybePrintFlags(configEnd);
  }
}<|MERGE_RESOLUTION|>--- conflicted
+++ resolved
@@ -181,11 +181,8 @@
 
     printFinalReport({
       suiteData: this._suiteData,
-<<<<<<< HEAD
       config: this._config,
-=======
       registrationStatus,
->>>>>>> 68a712db
     });
 
     const DEBUG = process.env.AXIOM_DEBUG === 'true';
