import { createVitest, registerConsoleShortcuts } from 'vitest/node';
import { AxiomReporter } from './reporter';
import { flush } from './instrument';

export const DEFAULT_TIMEOUT = 10000;

export const runVitest = async (
  dir: string,
  opts: {
    watch: boolean;
    baseline?: string;
    include: string[];
    testNamePattern?: RegExp;
  },
) => {
  const vi = await createVitest('test', {
    root: dir ? dir : process.cwd(),
    mode: 'test',
    include: opts.include,
<<<<<<< HEAD
=======
    testNamePattern: opts.testNamePattern,
>>>>>>> 15d07008
    reporters: ['verbose', new AxiomReporter()],
    environment: 'node',
    browser: undefined,
    watch: opts.watch,
    name: 'axiom:eval',
    printConsoleTrace: true,
    silent: false,
    disableConsoleIntercept: true,
    testTimeout: DEFAULT_TIMEOUT,
    globals: true,
    provide: {
      baseline: opts.baseline,
    },
  });

  await vi.start();

  const dispose = registerConsoleShortcuts(vi, process.stdin, process.stdout);

  if (!vi.shouldKeepServer()) {
    dispose();
    await flush();
    await vi.close();
    process.exit(0);
  }

  await flush();
};<|MERGE_RESOLUTION|>--- conflicted
+++ resolved
@@ -17,10 +17,7 @@
     root: dir ? dir : process.cwd(),
     mode: 'test',
     include: opts.include,
-<<<<<<< HEAD
-=======
     testNamePattern: opts.testNamePattern,
->>>>>>> 15d07008
     reporters: ['verbose', new AxiomReporter()],
     environment: 'node',
     browser: undefined,
