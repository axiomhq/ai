--- conflicted
+++ resolved
@@ -456,11 +456,7 @@
                 {
                   index: data.index,
                   input: data.input,
-<<<<<<< HEAD
-                  // @ts-expect-error
-=======
                   expected: data.expected,
->>>>>>> f1c8ad58
                   scorers: opts.scorers,
                   task: opts.task,
                   metadata: opts.metadata,
@@ -495,11 +491,7 @@
                       const start = performance.now();
                       const result = await scorer({
                         input: data.input,
-<<<<<<< HEAD
-                        output: output as TOutput,
-=======
                         output: output,
->>>>>>> f1c8ad58
                         expected: data.expected,
                       });
 
