import { afterAll, beforeAll, describe, inject, it } from 'vitest';
import { context, SpanStatusCode, trace, type Context } from '@opentelemetry/api';
import { customAlphabet } from 'nanoid';
import { withEvalContext, getEvalContext, getConfigScope } from './context/storage';

import { Attr } from '../otel/semconv/attributes';
import type { ResolvedAxiomConfig } from '../config/index';
import { startActiveSpan, startSpan, flush, ensureInstrumentationInitialized } from './instrument';
import { getGitUserInfo } from './git-info';
import type {
  CollectionRecord,
  EvalParams,
  EvalTask,
  InputOf,
  ExpectedOf,
  OutputOf,
  EvaluationReport,
  EvalCaseReport,
  RuntimeFlagLog,
  OutOfScopeFlag,
  Evaluation,
  OutOfScopeFlagAccess,
} from './eval.types';
import type { ScoreWithName, ScorerLike } from './scorers';
import { EvaluationApiClient, findEvaluationCases } from './eval.service';
import { getGlobalFlagOverrides, setGlobalFlagOverrides } from './context/global-flags';
import { deepEqual } from '../util/deep-equal';
import { dotNotationToNested } from '../util/dot-path';
import { AxiomCLIError, errorToString } from '../cli/errors';
import type { ValidateName } from './name-validation';
import { recordName } from './name-validation-runtime';

declare module 'vitest' {
  interface TestSuiteMeta {
    evaluation: EvaluationReport;
  }
  interface TaskMeta {
    case: EvalCaseReport;
    evaluation: EvaluationReport;
  }
  export interface ProvidedContext {
    baseline?: string;
    debug?: boolean;
    list?: boolean;
    overrides?: Record<string, any>;
    axiomConfig?: ResolvedAxiomConfig;
    runId: string;
  }
}

const createVersionId = customAlphabet('0123456789ABCDEFGHIJKLMNOPQRSTUVWXYZ', 10);

/**
 * Creates and registers an evaluation suite with the given name and parameters.
 *
 * This function sets up a complete evaluation pipeline that will run your {@link EvalTask}
 * against a dataset, score the results, and provide detailed {@link EvalCaseReport} reporting.
 *
 *
 * @param name - Human-readable name for the evaluation suite
 * @param params - {@link EvalParams} configuration parameters for the evaluation
 *
 * @example
 * ```typescript
 * import { Eval } from 'axiom/ai/evals';
 *
 * Eval('Text Generation Quality', {
 *   data: async () => [
 *     { input: 'Explain photosynthesis', expected: 'Plants convert light to energy...' },
 *     { input: 'What is gravity?', expected: 'Gravity is a fundamental force...' }
 *   ],
 *   task: async ({ input }) => {
 *     const result = await generateText({
 *       model: yourModel,
 *       prompt: input
 *     });
 *     return result.text;
 *   },
 *   scorers: [similarityScorer, factualAccuracyScorer],
 * });
 * ```
 */
export function Eval<
  // Inference-friendly overload – no explicit generics required by callers.
  Data extends readonly CollectionRecord<any, any>[],
  TaskFn extends (args: {
    input: InputOf<Data>;
    expected: ExpectedOf<Data>;
  }) => string | Record<string, any> | Promise<string | Record<string, any>>,
  Name extends string = string,
>(
  name: ValidateName<Name>,
  params: Omit<
    EvalParams<InputOf<Data>, ExpectedOf<Data>, OutputOf<TaskFn>>,
    'data' | 'task' | 'scorers'
  > & {
    data: () => Data | Promise<Data>;
    task: TaskFn;
    scorers: ReadonlyArray<ScorerLike<InputOf<Data>, ExpectedOf<Data>, OutputOf<TaskFn>>>;
  },
): void;

/**
 * Explicit generics overload – allows users to pass explicit types.
 */
export function Eval<
  TInput extends string | Record<string, any>,
  TExpected extends string | Record<string, any>,
  TOutput extends string | Record<string, any>,
  Name extends string = string,
>(name: ValidateName<Name>, params: EvalParams<TInput, TExpected, TOutput>): void;

/**
 * Implementation
 */
export function Eval(name: string, params: any): void {
  // Record eval name for validation
  recordName('eval', name);

  // Record all scorer names for validation
  if (params.scorers) {
    for (const scorer of params.scorers) {
      const scorerName = getScorerName(scorer, '');
      recordName('scorer', scorerName);
    }
  }

  registerEval(name, params as EvalParams<any, any, any>).catch(console.error);
}

/**
 * Capture full flag configuration filtered by configFlags scope
 */
function captureFlagConfig(configFlags?: string[]): Record<string, any> {
  if (!configFlags || configFlags.length === 0) {
    return {};
  }

  const scope = getConfigScope();
  const allDefaults = scope?.getAllDefaultFlags?.() ?? {};
  const overrides = getGlobalFlagOverrides();

  const merged = { ...allDefaults, ...overrides };

  // Filter to only flags in configFlags scope
  const filtered: Record<string, any> = {};
  for (const [key, value] of Object.entries(merged)) {
    const isInScope = configFlags.some((pattern) => key.startsWith(pattern));
    if (isInScope) {
      filtered[key] = value;
    }
  }

  return dotNotationToNested(filtered);
}

const getScorerName = <TScorer extends ScorerLike<any, any, any>>(
  scorer: TScorer,
  fallback: string = 'unknown',
) => {
  return (scorer as any).name || fallback;
};

async function registerEval<
  TInput extends string | Record<string, any>,
  TExpected extends string | Record<string, any>,
  TOutput extends string | Record<string, any>,
>(evalName: string, opts: EvalParams<TInput, TExpected, TOutput>) {
  const datasetPromise = opts.data();
  const user = getGitUserInfo();

  // check if user passed a specific baseline id to the CLI
  const baselineId = inject('baseline');
  const isDebug = inject('debug');
  const isList = inject('list');
  const injectedOverrides = inject('overrides');
  const axiomConfig = inject('axiomConfig');
  const runId = inject('runId');

  if (!axiomConfig) {
    throw new AxiomCLIError('Axiom config not found');
  }

  const timeoutMs = opts.timeout ?? axiomConfig?.eval.timeoutMs;

  const instrumentationReady =
    !isDebug && !isList ? ensureInstrumentationInitialized(axiomConfig) : Promise.resolve();

  const result = await describe(
    evalName,
    async () => {
      const dataset = await datasetPromise;

      const evaluationApiClient = new EvaluationApiClient(axiomConfig);

      // create a version code
      const evalVersion = createVersionId();
      let evalId = ''; // get traceId
      let suiteStart: number;

      let suiteSpan: ReturnType<typeof startSpan> | undefined;
      let suiteContext: Context | undefined;
      let instrumentationError: unknown = undefined;
      let baseline: Evaluation | null | undefined = undefined;

      // Track out-of-scope flags across all cases for evaluation-level reporting
      const allOutOfScopeFlags: OutOfScopeFlagAccess[] = [];

      // Track final config snapshot from the last executed case for reporter printing
      let finalConfigSnapshot:
        | { flags: Record<string, any>; pickedFlags?: string[]; overrides?: Record<string, any> }
        | undefined;

      beforeAll(async (suite) => {
        suite.meta.evaluation = {
          id: evalId,
          name: evalName,
          version: evalVersion,
          runId: runId,
          orgId: undefined,
          baseline: baseline ?? undefined,
          configFlags: opts.configFlags,
        };

        try {
          await instrumentationReady;
        } catch (error) {
          instrumentationError = error;
        }

        suiteSpan = startSpan(`eval ${evalName}-${evalVersion}`, {
          attributes: {
            [Attr.GenAI.Operation.Name]: 'eval',
            [Attr.Eval.Name]: evalName,
            [Attr.Eval.Version]: evalVersion,
            [Attr.Eval.Type]: 'regression', // TODO: where to get experiment type value from?
            [Attr.Eval.Tags]: [],
            [Attr.Eval.Collection.ID]: 'custom', // TODO: where to get dataset split value from?
            [Attr.Eval.Collection.Name]: 'custom', // TODO: where to get dataset name from?
            [Attr.Eval.Collection.Size]: dataset.length,
            // capability
            [Attr.Eval.Capability.Name]: opts.capability,
            [Attr.Eval.Step.Name]: opts.step ?? undefined,
            // metadata
            [Attr.Eval.Metadata]: JSON.stringify(opts.metadata),
            // run
            [Attr.Eval.Run.ID]: runId,
            // user info
            [Attr.Eval.User.Name]: user?.name,
            [Attr.Eval.User.Email]: user?.email,
          },
        });
        evalId = suiteSpan.spanContext().traceId;
        suite.meta.evaluation.id = evalId;
        suiteSpan.setAttribute(Attr.Eval.ID, evalId);
        suiteContext = trace.setSpan(context.active(), suiteSpan);

        const flagConfig = captureFlagConfig(opts.configFlags);
        suite.meta.evaluation.flagConfig = flagConfig;
        const flagConfigJson = JSON.stringify(flagConfig);
        suiteSpan.setAttribute(Attr.Eval.Config.Flags, flagConfigJson);

        const createEvalResponse = await evaluationApiClient.createEvaluation({
          id: evalId,
          name: evalName,
          capability: opts.capability,
          step: opts.step,
          dataset: axiomConfig.eval.dataset,
          version: evalVersion,
          baselineId: baselineId ?? undefined,
          runId: runId,
          totalCases: dataset.length,
          config: { overrides: injectedOverrides },
          configTimeoutMs: timeoutMs,
          metadata: opts.metadata,
          status: 'running',
        });

        const orgId = createEvalResponse?.data?.orgId;
        const resolvedBaselineId = createEvalResponse?.data?.baselineId;

        // Load baseline if we got a baselineId from the server
        try {
          if (!isDebug && !isList && resolvedBaselineId) {
            baseline = await findEvaluationCases(resolvedBaselineId, axiomConfig);
          }
        } catch (error) {
          console.error(`Failed to load baseline: ${errorToString(error)}`);
          instrumentationError = instrumentationError || error;
        }

        // Update span with baseline info
        if (baseline) {
          suiteSpan.setAttribute(Attr.Eval.Baseline.ID, baseline.id);
          suiteSpan.setAttribute(Attr.Eval.Baseline.Name, baseline.name);
          suiteSpan.setAttribute(Attr.Eval.Baseline.Version, baseline.version);
        }

        // Ensure worker process knows CLI overrides
        if (injectedOverrides && Object.keys(injectedOverrides).length > 0) {
          try {
            setGlobalFlagOverrides(injectedOverrides);
          } catch {}
        }

        suite.meta.evaluation = {
          id: evalId,
          name: evalName,
          version: evalVersion,
          runId: runId,
          orgId: orgId ?? undefined,
          baseline: baseline ?? undefined,
          configFlags: opts.configFlags,
          registrationStatus: instrumentationError
            ? {
                status: 'failed',
                error: errorToString(instrumentationError),
              }
            : { status: 'success' },
        };

        suiteStart = performance.now();
      });

      afterAll(async (suite) => {
        if (instrumentationError) {
          throw instrumentationError;
        }

        const tags: string[] = ['offline'];
        suiteSpan?.setAttribute(Attr.Eval.Tags, JSON.stringify(tags));

        // Aggregate out-of-scope flags for evaluation-level reporting
        const flagSummary = new Map<string, OutOfScopeFlag>();

        for (const flag of allOutOfScopeFlags) {
          if (flagSummary.has(flag.flagPath)) {
            const existing = flagSummary.get(flag.flagPath)!;
            existing.count++;
            existing.firstAccessedAt = Math.min(existing.firstAccessedAt, flag.accessedAt);
            existing.lastAccessedAt = Math.max(existing.lastAccessedAt, flag.accessedAt);
          } else {
            flagSummary.set(flag.flagPath, {
              flagPath: flag.flagPath,
              count: 1,
              firstAccessedAt: flag.accessedAt,
              lastAccessedAt: flag.accessedAt,
              stackTrace: flag.stackTrace,
            });
          }
        }

        // Update evaluation report with aggregated out-of-scope flags
        if (suite.meta.evaluation && suiteSpan) {
          suite.meta.evaluation.outOfScopeFlags = Array.from(flagSummary.entries()).map(
            ([_flagPath, stats]) => stats,
          );

          // Attach end-of-suite config snapshot for reporter printing
          const allDefaults = getConfigScope()?.getAllDefaultFlags();
          const pickedFlags = finalConfigSnapshot?.pickedFlags;
          const overrides = injectedOverrides ?? getGlobalFlagOverrides();

          suite.meta.evaluation.configEnd = {
            flags: allDefaults,
            pickedFlags,
            overrides,
          };
        }

        // end root span
        suiteSpan?.setStatus({ code: SpanStatusCode.OK });
        suiteSpan?.end();

        // flush traces before updating Evaluation in Axiom
        try {
          await flush();
        } catch (flushError) {
          // Update registration status to failed if flush fails
          if (suite.meta.evaluation) {
            suite.meta.evaluation.registrationStatus = {
              status: 'failed',
              error: errorToString(flushError),
            };
          }
        }

        const durationMs = Math.round(performance.now() - suiteStart);

        const successCases = suite.tasks.filter(
          (task) => task.meta.case.status === 'success',
        ).length;
        const erroredCases = suite.tasks.filter(
          (task) => task.meta.case.status === 'fail' || task.meta.case.status === 'pending',
        ).length;

        // signal Axiom that evaluation finished to kick of summary calculations
        await evaluationApiClient.updateEvaluation({
          id: evalId,
          status: 'completed',
          totalCases: dataset.length,
          successCases,
          erroredCases,
          durationMs,
        });
      });

      type CollectionRecordWithIndex = { index: number } & CollectionRecord<TInput, TExpected>;

      await it.concurrent.for(
        dataset.map((d, index) => ({ ...d, index }) satisfies CollectionRecordWithIndex),
      )('case', async (data, { task }) => {
        const start = performance.now();
        if (!suiteContext) {
          throw new Error(
            '[Axiom AI] Suite context not initialized. This is likely a bug – instrumentation should complete before tests run.',
          );
        }

        await startActiveSpan(
          `case ${data.index}`,
          {
            attributes: {
              [Attr.GenAI.Operation.Name]: 'eval.case',
              [Attr.Eval.ID]: evalId,
              [Attr.Eval.Name]: evalName,
              [Attr.Eval.Version]: evalVersion,
              [Attr.Eval.Case.Index]: data.index,
              [Attr.Eval.Case.Input]:
                typeof data.input === 'string' ? data.input : JSON.stringify(data.input),
              [Attr.Eval.Case.Expected]:
                typeof data.expected === 'string' ? data.expected : JSON.stringify(data.expected),
              // user info
              [Attr.Eval.User.Name]: user?.name,
              [Attr.Eval.User.Email]: user?.email,
            },
          },
          async (caseSpan) => {
            const caseContext = trace.setSpan(context.active(), caseSpan);

            const numTrials = opts.trials ?? 1;
            let outOfScopeFlags: OutOfScopeFlagAccess[] = [];

            const trialResults: {
              output: TOutput;
              scores: Record<string, ScoreWithName>;
              duration: number;
            }[] = [];
            let lastError: Error | null = null;

            try {
<<<<<<< HEAD
              for (let trialIndex = 0; trialIndex < numTrials; trialIndex++) {
                const trialSpan = startSpan(
                  `trial ${trialIndex}`,
                  {
                    attributes: {
                      [Attr.GenAI.Operation.Name]: 'eval.trial',
                      [Attr.Eval.ID]: evalId,
                      [Attr.Eval.Name]: evalName,
                      [Attr.Eval.Version]: evalVersion,
                      [Attr.Eval.Case.Index]: data.index,
                      [Attr.Eval.Trial.Index]: trialIndex,
                    },
                  },
                  caseContext,
                );
                const trialContext = trace.setSpan(context.active(), trialSpan);
=======
              const result = await runTask(
                caseContext,
                {
                  id: evalId,
                  version: evalVersion,
                  name: evalName,
                },
                {
                  index: data.index,
                  input: data.input,
                  expected: data.expected,
                  scorers: opts.scorers,
                  task: opts.task,
                  metadata: opts.metadata,
                  configFlags: opts.configFlags,
                  capability: opts.capability,
                  step: opts.step,
                },
              );
              const { output, duration } = result;
              outOfScopeFlags = result.outOfScopeFlags;

              finalConfigSnapshot = {
                flags: result.finalFlags || {},
                pickedFlags: opts.configFlags,
                overrides: result.overrides,
              };
>>>>>>> f9d55450

                try {
                  const result = await runTask(
                    trialContext,
                    {
                      id: evalId,
                      version: evalVersion,
                      name: evalName,
                    },
<<<<<<< HEAD
                    {
                      index: data.index,
                      expected: data.expected,
                      input: data.input,
                      scorers: opts.scorers,
                      task: opts.task,
                      metadata: opts.metadata,
                      configFlags: opts.configFlags,
=======
                    async (scorerSpan) => {
                      const start = performance.now();
                      const result = await scorer({
                        input: data.input,
                        output: output,
                        expected: data.expected,
                      });

                      const duration = Math.round(performance.now() - start);
                      const scoreValue = result.score as number;

                      scorerSpan.setAttributes({
                        [Attr.Eval.Score.Name]: scorerName,
                        [Attr.Eval.Score.Value]: scoreValue,
                      });

                      return {
                        name: scorerName,
                        ...result,
                        metadata: { duration, startedAt: start, error: null },
                      };
>>>>>>> f9d55450
                    },
                  );
                  const { output, duration } = result;
                  outOfScopeFlags = result.outOfScopeFlags;

                  finalConfigSnapshot = {
                    flags: result.finalFlags || {},
                    pickedFlags: opts.configFlags,
                    overrides: result.overrides,
                  };

                  const scoreList: ScoreWithName[] = await Promise.all(
                    opts.scorers.map(async (scorer) => {
                      const scorerName = getScorerName(scorer);
                      return startActiveSpan(
                        `score ${scorerName}`,
                        {
                          attributes: {
                            [Attr.GenAI.Operation.Name]: 'eval.score',
                            [Attr.Eval.ID]: evalId,
                            [Attr.Eval.Name]: evalName,
                            [Attr.Eval.Version]: evalVersion,
                          },
                        },
                        async (scorerSpan) => {
                          const start = performance.now();
                          const result = await scorer({
                            input: data.input,
                            output,
                            expected: data.expected,
                          });

                          const duration = Math.round(performance.now() - start);
                          const scoreValue = result.score as number;

                          scorerSpan.setAttributes({
                            [Attr.Eval.Score.Name]: scorerName,
                            [Attr.Eval.Score.Value]: scoreValue,
                          });

                          return {
                            name: scorerName,
                            ...result,
                            metadata: { duration, startedAt: start, error: null },
                          };
                        },
                        trialContext,
                      );
                    }),
                  );

                  const scores = Object.fromEntries(scoreList.map((s) => [s.name, s]));

                  trialSpan.setAttributes({
                    [Attr.Eval.Case.Output]:
                      typeof output === 'string' ? output : JSON.stringify(output),
                    [Attr.Eval.Case.Scores]: JSON.stringify(scores ? scores : {}),
                  });
                  trialSpan.setStatus({ code: SpanStatusCode.OK });
                  trialSpan.end();

                  trialResults.push({ output, scores, duration });

                  allOutOfScopeFlags.push(...outOfScopeFlags);
                } catch (e) {
                  console.log(e);
                  const error = e as Error;
                  trialSpan.recordException(error);
                  trialSpan.setStatus({ code: SpanStatusCode.ERROR, message: error.message });
                  trialSpan.end();

                  const ctx = getEvalContext();
                  outOfScopeFlags = ctx.outOfScopeFlags || ([] as OutOfScopeFlagAccess[]);

                  lastError = error;

                  // For now, if a trial fails, we continue with remaining trials
                  // but we could make this configurable in the future
                }
              }

              if (trialResults.length > 0) {
                const scorerNames = Object.keys(trialResults[0].scores);
                const averagedScores: Record<string, ScoreWithName> = {};

                for (const scorerName of scorerNames) {
                  const scorerValues = trialResults
                    .map((trial) => trial.scores[scorerName])
                    .filter((s) => s !== undefined);

                  if (scorerValues.length > 0) {
                    const avgScore =
                      scorerValues.reduce((sum, s) => sum + (s.score as number), 0) /
                      scorerValues.length;

                    averagedScores[scorerName] = {
                      ...scorerValues[0],
                      score: avgScore,
                    };
                  }
                }

                const avgDuration =
                  trialResults.reduce((sum, t) => sum + t.duration, 0) / trialResults.length;

                const lastTrial = trialResults[trialResults.length - 1];

                task.meta.case = {
                  index: data.index,
                  name: evalName,
                  expected: data.expected,
                  input: data.input,
                  output: lastTrial.output,
                  scores: averagedScores,
                  status: 'success',
                  errors: [],
                  duration: Math.round(avgDuration),
                  startedAt: start,
                  outOfScopeFlags,
                  pickedFlags: opts.configFlags,
                };

                caseSpan.setAttributes({
                  [Attr.Eval.Case.Output]:
                    typeof lastTrial.output === 'string'
                      ? lastTrial.output
                      : JSON.stringify(lastTrial.output),
                  [Attr.Eval.Case.Scores]: JSON.stringify(averagedScores),
                });
              } else if (lastError) {
                // All trials failed - populate failedScores for better error reporting
                const ctx = getEvalContext();
                outOfScopeFlags = ctx.outOfScopeFlags || ([] as OutOfScopeFlagAccess[]);

                const failedScores: Record<string, ScoreWithName> = {};
                for (const scorer of opts.scorers) {
                  const scorerName = getScorerName(scorer);
                  failedScores[scorerName] = {
                    name: scorerName,
                    score: 0,
                    metadata: {
                      duration: 0,
                      startedAt: start,
                      error: lastError.message,
                    },
                  };
                }

                task.meta.case = {
                  name: evalName,
                  index: data.index,
                  expected: data.expected,
                  input: data.input,
                  output: String(lastError),
                  scores: failedScores,
                  status: 'fail',
                  errors: [lastError],
                  startedAt: start,
                  duration: Math.round(performance.now() - start),
                  outOfScopeFlags,
                  pickedFlags: opts.configFlags,
                };
              }

              caseSpan.setStatus({ code: SpanStatusCode.OK });
            } catch (e) {
              console.log(e);
              const error = e as Error;
              caseSpan.recordException(error);
              caseSpan.setStatus({ code: SpanStatusCode.ERROR, message: error.message });

              const ctx = getEvalContext();
              outOfScopeFlags = ctx.outOfScopeFlags || ([] as OutOfScopeFlagAccess[]);

              // Populate scores with error metadata for all scorers that didn't run
              const failedScores: Record<string, ScoreWithName> = {};
              for (const scorer of opts.scorers) {
                const scorerName = getScorerName(scorer);
                failedScores[scorerName] = {
                  name: scorerName,
                  score: 0,
                  metadata: {
                    duration: 0,
                    startedAt: start,
                    error: error.message,
                  },
                };
              }

              task.meta.case = {
                name: evalName,
                index: data.index,
                expected: data.expected,
                input: data.input,
                output: String(e),
                scores: failedScores,
                status: 'fail',
                errors: [error],
                startedAt: start,
                duration: Math.round(performance.now() - start),
                outOfScopeFlags,
                pickedFlags: opts.configFlags,
              };

              allOutOfScopeFlags.push(...outOfScopeFlags);
              throw e;
            } finally {
              // Compute per-case runtime flags report and attach to span/meta
              try {
                const DEBUG = process.env.AXIOM_DEBUG === 'true';

                const accessedFlags: Record<string, any> = finalConfigSnapshot?.flags || {};

                const accessed = Object.keys(accessedFlags);
                const allDefaults = getConfigScope()?.getAllDefaultFlags?.() ?? {};

                const runtimeFlags: Record<string, RuntimeFlagLog> = {};
                for (const key of accessed) {
                  const value = accessedFlags[key];
                  if (key in allDefaults) {
                    const replaced = !deepEqual(value, allDefaults[key]);
                    if (replaced) {
                      runtimeFlags[key] = { kind: 'replaced', value, default: allDefaults[key] };
                    }
                  } else {
                    runtimeFlags[key] = { kind: 'introduced', value };
                  }
                }

                if (!DEBUG && Object.keys(runtimeFlags).length > 0) {
                  const serialized = JSON.stringify(runtimeFlags);
                  caseSpan.setAttribute('eval.case.config.runtime_flags', serialized);
                }

                if (task.meta.case) {
                  task.meta.case.runtimeFlags = runtimeFlags;
                }
              } catch {}
            }
          },
          suiteContext,
        );
      });
    },
    timeoutMs,
  );

  return result;
}

const joinArrayOfUnknownResults = <T extends string | Record<string, any>>(results: T[]): T => {
  if (results.length === 0) {
    return '' as unknown as T;
  }

  // If all results are strings, concatenate them
  if (results.every((r) => typeof r === 'string')) {
    return results.join('') as unknown as T;
  }

  // If we have objects, return the last one (streaming typically overwrites)
  return results[results.length - 1];
};

const executeTask = async <
  TInput extends string | Record<string, any>,
  TExpected extends string | Record<string, any>,
  TOutput extends string | Record<string, any>,
>(
  task: EvalTask<TInput, TExpected, TOutput>,
  input: TInput,
  expected: TExpected,
): Promise<TOutput> => {
  const taskResultOrStream = await task({ input, expected });

  if (
    typeof taskResultOrStream === 'object' &&
    taskResultOrStream &&
    Symbol.asyncIterator in taskResultOrStream
  ) {
    const chunks: TOutput[] = [];

    for await (const chunk of taskResultOrStream) {
      chunks.push(chunk);
    }

    return joinArrayOfUnknownResults<TOutput>(chunks as TOutput[]);
  }

  return taskResultOrStream;
};

const runTask = async <
  TInput extends string | Record<string, any>,
  TExpected extends string | Record<string, any>,
  TOutput extends string | Record<string, any>,
>(
  caseContext: Context,
  evaluation: {
    id: string;
    name: string;
    version: string;
  },
  opts: {
    index: number;
    input: TInput;
    expected: TExpected | undefined;
  } & Omit<EvalParams<TInput, TExpected, TOutput>, 'data'>,
) => {
  const taskName = opts.task.name ?? 'anonymous';

  return startActiveSpan(
    `task`,
    {
      attributes: {
        [Attr.GenAI.Operation.Name]: 'eval.task',
        [Attr.Eval.Task.Name]: taskName,
        [Attr.Eval.Task.Type]: 'llm_completion', // TODO: How to determine task type?
        [Attr.Eval.ID]: evaluation.id,
        [Attr.Eval.Name]: evaluation.name,
        [Attr.Eval.Version]: evaluation.version,
      },
    },
    async (taskSpan) => {
      // Initialize evaluation context for flag/fact access
      const { output, duration, outOfScopeFlags, finalFlags, overrides } = await withEvalContext(
        { pickedFlags: opts.configFlags },
        async (): Promise<{
          output: TOutput;
          duration: number;
          outOfScopeFlags: OutOfScopeFlagAccess[];
          finalFlags: Record<string, any>;
          overrides?: Record<string, any>;
        }> => {
          // TODO: EXPERIMENTS - before we were setting config scope if provided here

          const start = performance.now();
          const output = await executeTask(opts.task, opts.input, opts.expected!);
          const duration = Math.round(performance.now() - start);
          // set task output
          taskSpan.setAttributes({
            [Attr.Eval.Task.Output]: JSON.stringify(output),
          });

          // Get out-of-scope flags from the evaluation context
          const ctx = getEvalContext();
          const outOfScopeFlags = ctx.outOfScopeFlags || [];

          return {
            output,
            duration,
            outOfScopeFlags,
            finalFlags: ctx.flags || {},
            overrides: ctx.overrides,
          };
        },
      );

      return {
        output,
        duration,
        outOfScopeFlags,
        finalFlags,
        overrides,
      };
    },
    caseContext,
  );
};<|MERGE_RESOLUTION|>--- conflicted
+++ resolved
@@ -449,7 +449,6 @@
             let lastError: Error | null = null;
 
             try {
-<<<<<<< HEAD
               for (let trialIndex = 0; trialIndex < numTrials; trialIndex++) {
                 const trialSpan = startSpan(
                   `trial ${trialIndex}`,
@@ -466,35 +465,6 @@
                   caseContext,
                 );
                 const trialContext = trace.setSpan(context.active(), trialSpan);
-=======
-              const result = await runTask(
-                caseContext,
-                {
-                  id: evalId,
-                  version: evalVersion,
-                  name: evalName,
-                },
-                {
-                  index: data.index,
-                  input: data.input,
-                  expected: data.expected,
-                  scorers: opts.scorers,
-                  task: opts.task,
-                  metadata: opts.metadata,
-                  configFlags: opts.configFlags,
-                  capability: opts.capability,
-                  step: opts.step,
-                },
-              );
-              const { output, duration } = result;
-              outOfScopeFlags = result.outOfScopeFlags;
-
-              finalConfigSnapshot = {
-                flags: result.finalFlags || {},
-                pickedFlags: opts.configFlags,
-                overrides: result.overrides,
-              };
->>>>>>> f9d55450
 
                 try {
                   const result = await runTask(
@@ -504,7 +474,6 @@
                       version: evalVersion,
                       name: evalName,
                     },
-<<<<<<< HEAD
                     {
                       index: data.index,
                       expected: data.expected,
@@ -513,29 +482,8 @@
                       task: opts.task,
                       metadata: opts.metadata,
                       configFlags: opts.configFlags,
-=======
-                    async (scorerSpan) => {
-                      const start = performance.now();
-                      const result = await scorer({
-                        input: data.input,
-                        output: output,
-                        expected: data.expected,
-                      });
-
-                      const duration = Math.round(performance.now() - start);
-                      const scoreValue = result.score as number;
-
-                      scorerSpan.setAttributes({
-                        [Attr.Eval.Score.Name]: scorerName,
-                        [Attr.Eval.Score.Value]: scoreValue,
-                      });
-
-                      return {
-                        name: scorerName,
-                        ...result,
-                        metadata: { duration, startedAt: start, error: null },
-                      };
->>>>>>> f9d55450
+                      capability: opts.capability,
+                      step: opts.step,
                     },
                   );
                   const { output, duration } = result;
