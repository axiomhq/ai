--- conflicted
+++ resolved
@@ -18,11 +18,8 @@
   EvalCaseReport,
   RuntimeFlagLog,
   OutOfScopeFlag,
-<<<<<<< HEAD
   Evaluation,
-=======
   OutOfScopeFlagAccess,
->>>>>>> ad560d07
 } from './eval.types';
 import type { ScoreWithName, ScorerLike } from './scorers';
 import { findBaseline, findEvaluationCases } from './eval.service';
