import { afterAll, beforeAll, describe, inject, it } from 'vitest';
import { context, SpanStatusCode, trace, type Context } from '@opentelemetry/api';
import { customAlphabet } from 'nanoid';
import { withEvalContext, getEvalContext, getConfigScope } from './context/storage';

import { Attr } from '../otel/semconv/attributes';
import type { ResolvedAxiomConfig } from '../config/index';
import { startActiveSpan, startSpan, flush, ensureInstrumentationInitialized } from './instrument';
import { getGitUserInfo } from './git-info';
import type {
  CollectionRecord,
  EvalParams,
  EvalTask,
  InputOf,
  ExpectedOf,
  OutputOf,
  EvaluationReport,
  EvalCaseReport,
  RuntimeFlagLog,
  OutOfScopeFlag,
  OutOfScopeFlagAccess,
} from './eval.types';
import type { ScoreWithName, ScorerLike } from './scorers';
import { findBaseline, findEvaluationCases } from './eval.service';
import { getGlobalFlagOverrides, setGlobalFlagOverrides } from './context/global-flags';
import { deepEqual } from '../util/deep-equal';
import { dotNotationToNested } from '../util/dot-path';
import { AxiomCLIError } from '../cli/errors';

declare module 'vitest' {
  interface TestSuiteMeta {
    evaluation: EvaluationReport;
  }
  interface TaskMeta {
    case: EvalCaseReport;
    evaluation: EvaluationReport;
  }
  export interface ProvidedContext {
    baseline?: string;
    debug?: boolean;
    overrides?: Record<string, any>;
    axiomConfig?: ResolvedAxiomConfig;
  }
}

const nanoid = customAlphabet('1234567890abcdefghijklmnopqrstuvwxyz', 10);

/**
 * Creates and registers an evaluation suite with the given name and parameters.
 *
 * This function sets up a complete evaluation pipeline that will run your {@link EvalTask}
 * against a dataset, score the results, and provide detailed {@link EvalCaseReport} reporting.
 *
 * @experimental This API is experimental and may change in future versions.
 *
 * @param name - Human-readable name for the evaluation suite
 * @param params - {@link EvalParams} configuration parameters for the evaluation
 *
 * @example
 * ```typescript
 * import { experimental_Eval as Eval } from 'axiom/ai/evals';
 *
 * Eval('Text Generation Quality', {
 *   data: async () => [
 *     { input: 'Explain photosynthesis', expected: 'Plants convert light to energy...' },
 *     { input: 'What is gravity?', expected: 'Gravity is a fundamental force...' }
 *   ],
 *   task: async ({ input }) => {
 *     const result = await generateText({
 *       model: yourModel,
 *       prompt: input
 *     });
 *     return result.text;
 *   },
 *   scorers: [similarityScorer, factualAccuracyScorer],
 * });
 * ```
 */
export function Eval<
  // Inference-friendly overload – no explicit generics required by callers.
  Data extends readonly CollectionRecord<any, any>[],
  TaskFn extends (args: {
    input: InputOf<Data>;
    expected: ExpectedOf<Data>;
  }) => string | Record<string, any> | Promise<string | Record<string, any>>,
>(
  name: string,
  params: Omit<
    EvalParams<InputOf<Data>, ExpectedOf<Data>, OutputOf<TaskFn>>,
    'data' | 'task' | 'scorers'
  > & {
    data: () => Data | Promise<Data>;
    task: TaskFn;
    scorers: ReadonlyArray<ScorerLike<InputOf<Data>, ExpectedOf<Data>, OutputOf<TaskFn>>>;
  },
): void;

/**
 * Explicit generics overload – allows users to pass explicit types.
 */
export function Eval<
  TInput extends string | Record<string, any>,
  TExpected extends string | Record<string, any>,
  TOutput extends string | Record<string, any>,
>(name: string, params: EvalParams<TInput, TExpected, TOutput>): void;

/**
 * Implementation
 */
export function Eval(name: string, params: any): void {
  registerEval(name, params as EvalParams<any, any, any>).catch(console.error);
}

/**
 * Capture full flag configuration filtered by configFlags scope
 */
function captureFlagConfig(configFlags?: string[]): Record<string, any> {
  if (!configFlags || configFlags.length === 0) {
    return {};
  }

  const scope = getConfigScope();
  const allDefaults = scope?.getAllDefaultFlags?.() ?? {};
  const overrides = getGlobalFlagOverrides();

  const merged = { ...allDefaults, ...overrides };

  // Filter to only flags in configFlags scope
  const filtered: Record<string, any> = {};
  for (const [key, value] of Object.entries(merged)) {
    const isInScope = configFlags.some((pattern) => key.startsWith(pattern));
    if (isInScope) {
      filtered[key] = value;
    }
  }

  return dotNotationToNested(filtered);
}

const getScorerName = <TScorer extends ScorerLike<any, any, any>>(
  scorer: TScorer,
  fallback: string = 'unknown',
) => {
  return (scorer as any).name || fallback;
};

async function registerEval<
  TInput extends string | Record<string, any>,
  TExpected extends string | Record<string, any>,
  TOutput extends string | Record<string, any>,
>(evalName: string, opts: EvalParams<TInput, TExpected, TOutput>) {
  const datasetPromise = opts.data();
  const user = getGitUserInfo();

  // check if user passed a specific baseline id to the CLI
  const baselineId = inject('baseline');
  const isDebug = inject('debug');
  const injectedOverrides = inject('overrides');
  const axiomConfig = inject('axiomConfig');

  if (!axiomConfig) {
    throw new AxiomCLIError('Axiom config not found');
  }

  const instrumentationReady = !isDebug
    ? ensureInstrumentationInitialized(axiomConfig)
    : Promise.resolve();

  const result = await describe(
    `evaluate: ${evalName}`,
    async () => {
      const dataset = await datasetPromise;

      const baseline = isDebug
        ? undefined
        : baselineId
          ? await findEvaluationCases(baselineId, axiomConfig)
          : await findBaseline(evalName, axiomConfig);

      // create a version code
      const evalVersion = nanoid();
      let evalId = ''; // get traceId

      let suiteSpan: ReturnType<typeof startSpan> | undefined;
      let suiteContext: Context | undefined;
      let instrumentationError: unknown = undefined;

      // Track out-of-scope flags across all cases for evaluation-level reporting
      const allOutOfScopeFlags: OutOfScopeFlagAccess[] = [];

      // Track final config snapshot from the last executed case for reporter printing
      let finalConfigSnapshot:
        | { flags: Record<string, any>; pickedFlags?: string[]; overrides?: Record<string, any> }
        | undefined;

      beforeAll(async (suite) => {
        try {
          await instrumentationReady;
        } catch (error) {
          instrumentationError = error;
          throw error;
        }

        suiteSpan = startSpan(`eval ${evalName}-${evalVersion}`, {
          attributes: {
            [Attr.GenAI.Operation.Name]: 'eval',
            [Attr.Eval.Name]: evalName,
            [Attr.Eval.Version]: evalVersion,
            [Attr.Eval.Type]: 'regression', // TODO: where to get experiment type value from?
            [Attr.Eval.Tags]: [],
            [Attr.Eval.Collection.ID]: 'custom', // TODO: where to get dataset split value from?
            [Attr.Eval.Collection.Name]: 'custom', // TODO: where to get dataset name from?
            [Attr.Eval.Collection.Size]: dataset.length,
            // metadata
            'eval.metadata': JSON.stringify(opts.metadata),
            // baseline
            [Attr.Eval.BaselineID]: baseline ? baseline.id : undefined,
            [Attr.Eval.BaselineName]: baseline ? baseline.name : undefined,
            // user info
            [Attr.Eval.User.Name]: user?.name,
            [Attr.Eval.User.Email]: user?.email,
          },
        });
        evalId = suiteSpan.spanContext().traceId;
        suiteSpan.setAttribute(Attr.Eval.ID, evalId);
        suiteContext = trace.setSpan(context.active(), suiteSpan);

        // Ensure worker process knows CLI overrides
        if (injectedOverrides && Object.keys(injectedOverrides).length > 0) {
          try {
            setGlobalFlagOverrides(injectedOverrides);
          } catch {}
        }

        suite.meta.evaluation = {
          id: evalId,
          name: evalName,
          version: evalVersion,
          baseline: baseline ?? undefined,
          configFlags: opts.configFlags,
        };

        const flagConfig = captureFlagConfig(opts.configFlags);
        suite.meta.evaluation.flagConfig = flagConfig;
        const flagConfigJson = JSON.stringify(flagConfig);
        suiteSpan.setAttribute('eval.config.flags', flagConfigJson);
      });

      afterAll(async (suite) => {
        if (instrumentationError) {
          throw instrumentationError;
        }

        const tags: string[] = ['offline'];
        suiteSpan?.setAttribute(Attr.Eval.Tags, JSON.stringify(tags));

        // Aggregate out-of-scope flags for evaluation-level reporting
        const flagSummary = new Map<string, OutOfScopeFlag>();

        for (const flag of allOutOfScopeFlags) {
          if (flagSummary.has(flag.flagPath)) {
            const existing = flagSummary.get(flag.flagPath)!;
            existing.count++;
            existing.firstAccessedAt = Math.min(existing.firstAccessedAt, flag.accessedAt);
            existing.lastAccessedAt = Math.max(existing.lastAccessedAt, flag.accessedAt);
          } else {
            flagSummary.set(flag.flagPath, {
              flagPath: flag.flagPath,
              count: 1,
              firstAccessedAt: flag.accessedAt,
              lastAccessedAt: flag.accessedAt,
              stackTrace: flag.stackTrace,
            });
          }
        }

        // Update evaluation report with aggregated out-of-scope flags
        if (suite.meta.evaluation && suiteSpan) {
          suite.meta.evaluation.outOfScopeFlags = Array.from(flagSummary.entries()).map(
            ([_flagPath, stats]) => stats,
          );

          // Attach end-of-suite config snapshot for reporter printing
          const allDefaults = getConfigScope()?.getAllDefaultFlags();
          const pickedFlags = finalConfigSnapshot?.pickedFlags;
          const overrides = injectedOverrides ?? getGlobalFlagOverrides();

          suite.meta.evaluation.configEnd = {
            flags: allDefaults,
            pickedFlags,
            overrides,
          };
        }

        // end root span
        suiteSpan?.setStatus({ code: SpanStatusCode.OK });
        suiteSpan?.end();
        await flush();
      });

      type CollectionRecordWithIndex = { index: number } & CollectionRecord<TInput, TExpected>;

      await it.concurrent.for(
        dataset.map((d, index) => ({ ...d, index }) satisfies CollectionRecordWithIndex),
      )('case', async (data, { task }) => {
        const start = performance.now();
        if (!suiteContext) {
          throw new Error(
            '[Axiom AI] Suite context not initialized. This is likely a bug – instrumentation should complete before tests run.',
          );
        }

        let outOfScopeFlags: OutOfScopeFlagAccess[] = [];

        await startActiveSpan(
          `case ${data.index}`,
          {
            attributes: {
              [Attr.GenAI.Operation.Name]: 'eval.case',
              [Attr.Eval.ID]: evalId,
              [Attr.Eval.Name]: evalName,
              [Attr.Eval.Version]: evalVersion,
              [Attr.Eval.Case.Index]: data.index,
              [Attr.Eval.Case.Input]:
                typeof data.input === 'string' ? data.input : JSON.stringify(data.input),
              [Attr.Eval.Case.Expected]:
                typeof data.expected === 'string' ? data.expected : JSON.stringify(data.expected),
              // user info
              [Attr.Eval.User.Name]: user?.name,
              [Attr.Eval.User.Email]: user?.email,
            },
          },
          async (caseSpan) => {
            const caseContext = trace.setSpan(context.active(), caseSpan);

<<<<<<< HEAD
          finalConfigSnapshot = {
            flags: result.finalFlags || {},
            pickedFlags: opts.configFlags,
            overrides: result.overrides,
          };

          const scoreList: ScoreWithName[] = await Promise.all(
            opts.scorers.map(async (scorer) => {
              const scorerName = getScorerName(scorer);
              const scorerSpan = startSpan(
                `score ${scorerName}`,
=======
            try {
              const result = await runTask(
                caseContext,
>>>>>>> ebd539d1
                {
                  id: evalId,
                  version: evalVersion,
                  name: evalName,
                },
                {
                  index: data.index,
                  expected: data.expected,
                  input: data.input,
                  scorers: opts.scorers,
                  task: opts.task,
                  metadata: opts.metadata,
                  configFlags: opts.configFlags,
                },
              );
              const { output, duration } = result;
              outOfScopeFlags = result.outOfScopeFlags;

<<<<<<< HEAD
              const start = performance.now();
              const result = await scorer({
                input: data.input,
                output,
                expected: data.expected,
              });

              const duration = Math.round(performance.now() - start);
              const scoreValue = result.score as number;

              scorerSpan.setAttributes({
                [Attr.Eval.Score.Name]: scorerName,
                [Attr.Eval.Score.Value]: scoreValue,
              });

              scorerSpan.setStatus({ code: SpanStatusCode.OK });
              scorerSpan.end();

              return {
                name: scorerName,
                ...result,
                metadata: { duration, startedAt: start, error: null },
=======
              finalConfigSnapshot = {
                flags: result.finalFlags || {},
                pickedFlags: opts.configFlags,
                overrides: result.overrides,
>>>>>>> ebd539d1
              };

              const scoreList: Score[] = await Promise.all(
                opts.scorers.map(async (scorer) => {
                  return startActiveSpan(
                    `score ${scorer.name}`,
                    {
                      attributes: {
                        [Attr.GenAI.Operation.Name]: 'eval.score',
                        [Attr.Eval.ID]: evalId,
                        [Attr.Eval.Name]: evalName,
                        [Attr.Eval.Version]: evalVersion,
                      },
                    },
                    async (scorerSpan) => {
                      const start = performance.now();
                      const result = await scorer({
                        input: data.input,
                        output,
                        expected: data.expected,
                      });

                      const duration = Math.round(performance.now() - start);
                      const scoreValue = result.score as number;

                      scorerSpan.setAttributes({
                        [Attr.Eval.Score.Name]: result.name,
                        [Attr.Eval.Score.Value]: scoreValue,
                      });

                      return {
                        ...result,
                        metadata: { duration, startedAt: start, error: null },
                      };
                    },
                    caseContext,
                  );
                }),
              );

              const scores = Object.fromEntries(scoreList.map((s) => [s.name, s]));

              caseSpan.setAttributes({
                [Attr.Eval.Case.Output]:
                  typeof output === 'string' ? output : JSON.stringify(output),
                [Attr.Eval.Case.Scores]: JSON.stringify(scores ? scores : {}),
              });

              // set task meta for showing result in vitest report
              task.meta.case = {
                index: data.index,
                name: evalName,
                expected: data.expected,
                input: data.input,
                output: output,
                scores,
                status: 'success',
                errors: [],
                duration,
                startedAt: start,
                outOfScopeFlags,
                pickedFlags: opts.configFlags,
              };

              // Collect out-of-scope flags for evaluation-level aggregation
              allOutOfScopeFlags.push(...outOfScopeFlags);
            } catch (e) {
              console.log(e);
              const error = e as Error;

              const ctx = getEvalContext();
              outOfScopeFlags = ctx.outOfScopeFlags || ([] as OutOfScopeFlagAccess[]);

              // Populate scores with error metadata for all scorers that didn't run
              const failedScores: Record<string, Score> = {};
              for (const scorer of opts.scorers) {
                failedScores[scorer.name] = {
                  name: scorer.name,
                  score: 0,
                  metadata: {
                    duration: 0,
                    startedAt: start,
                    error: error.message,
                  },
                };
              }

              task.meta.case = {
                name: evalName,
                index: data.index,
                expected: data.expected,
                input: data.input,
                output: String(e),
                scores: failedScores,
                status: 'fail',
                errors: [error],
                startedAt: start,
                duration: Math.round(performance.now() - start),
                outOfScopeFlags,
                pickedFlags: opts.configFlags,
              };

              allOutOfScopeFlags.push(...outOfScopeFlags);
              throw e;
            } finally {
              // Compute per-case runtime flags report and attach to span/meta
              try {
                const DEBUG = process.env.AXIOM_DEBUG === 'true';

                const accessedFlags: Record<string, any> = finalConfigSnapshot?.flags || {};

                const accessed = Object.keys(accessedFlags);
                const allDefaults = getConfigScope()?.getAllDefaultFlags?.() ?? {};

                const runtimeFlags: Record<string, RuntimeFlagLog> = {};
                for (const key of accessed) {
                  const value = accessedFlags[key];
                  if (key in allDefaults) {
                    const replaced = !deepEqual(value, allDefaults[key]);
                    if (replaced) {
                      runtimeFlags[key] = { kind: 'replaced', value, default: allDefaults[key] };
                    }
                  } else {
                    runtimeFlags[key] = { kind: 'introduced', value };
                  }
                }

                if (!DEBUG && Object.keys(runtimeFlags).length > 0) {
                  const serialized = JSON.stringify(runtimeFlags);
                  caseSpan.setAttribute('eval.case.config.runtime_flags', serialized);
                }

                if (task.meta.case) {
                  task.meta.case.runtimeFlags = runtimeFlags;
                }
              } catch {}
            }
          },
          suiteContext,
        );
      });
    },
    axiomConfig?.eval.timeoutMs,
  );

  return result;
}

const joinArrayOfUnknownResults = <T extends string | Record<string, any>>(results: T[]): T => {
  if (results.length === 0) {
    return '' as unknown as T;
  }

  // If all results are strings, concatenate them
  if (results.every((r) => typeof r === 'string')) {
    return results.join('') as unknown as T;
  }

  // If we have objects, return the last one (streaming typically overwrites)
  return results[results.length - 1];
};

const executeTask = async <
  TInput extends string | Record<string, any>,
  TExpected extends string | Record<string, any>,
  TOutput extends string | Record<string, any>,
>(
  task: EvalTask<TInput, TExpected, TOutput>,
  input: TInput,
  expected: TExpected,
): Promise<TOutput> => {
  const taskResultOrStream = await task({ input, expected });

  if (
    typeof taskResultOrStream === 'object' &&
    taskResultOrStream &&
    Symbol.asyncIterator in taskResultOrStream
  ) {
    const chunks: TOutput[] = [];

    for await (const chunk of taskResultOrStream) {
      chunks.push(chunk);
    }

    return joinArrayOfUnknownResults<TOutput>(chunks as TOutput[]);
  }

  return taskResultOrStream;
};

const runTask = async <
  TInput extends string | Record<string, any>,
  TExpected extends string | Record<string, any>,
  TOutput extends string | Record<string, any>,
>(
  caseContext: Context,
  evaluation: {
    id: string;
    name: string;
    version: string;
  },
  opts: {
    index: number;
    input: TInput;
    expected: TExpected | undefined;
  } & Omit<EvalParams<TInput, TExpected, TOutput>, 'data'>,
  // TODO: EXPERIMENTS - we had `evalScope` here before... need to figure out what to do instead
) => {
  const taskName = opts.task.name ?? 'anonymous';

  return startActiveSpan(
    `task`,
    {
      attributes: {
        [Attr.GenAI.Operation.Name]: 'eval.task',
        [Attr.Eval.Task.Name]: taskName,
        [Attr.Eval.Task.Type]: 'llm_completion', // TODO: How to determine task type?
        [Attr.Eval.ID]: evaluation.id,
        [Attr.Eval.Name]: evaluation.name,
        [Attr.Eval.Version]: evaluation.version,
      },
    },
    async (taskSpan) => {
      // Initialize evaluation context for flag/fact access
      const { output, duration, outOfScopeFlags, finalFlags, overrides } = await withEvalContext(
        { pickedFlags: opts.configFlags },
        async (): Promise<{
          output: TOutput;
          duration: number;
          outOfScopeFlags: OutOfScopeFlagAccess[];
          finalFlags: Record<string, any>;
          overrides?: Record<string, any>;
        }> => {
          // TODO: EXPERIMENTS - before we were setting config scope if provided here

          const start = performance.now();
          const output = await executeTask(opts.task, opts.input, opts.expected!);
          const duration = Math.round(performance.now() - start);
          // set task output
          taskSpan.setAttributes({
            [Attr.Eval.Task.Output]: JSON.stringify(output),
          });

          // Get out-of-scope flags from the evaluation context
          const ctx = getEvalContext();
          const outOfScopeFlags = ctx.outOfScopeFlags || [];

          return {
            output,
            duration,
            outOfScopeFlags,
            finalFlags: ctx.flags || {},
            overrides: ctx.overrides,
          };
        },
      );

      return {
        output,
        duration,
        outOfScopeFlags,
        finalFlags,
        overrides,
      };
    },
    caseContext,
  );
};<|MERGE_RESOLUTION|>--- conflicted
+++ resolved
@@ -333,23 +333,9 @@
           async (caseSpan) => {
             const caseContext = trace.setSpan(context.active(), caseSpan);
 
-<<<<<<< HEAD
-          finalConfigSnapshot = {
-            flags: result.finalFlags || {},
-            pickedFlags: opts.configFlags,
-            overrides: result.overrides,
-          };
-
-          const scoreList: ScoreWithName[] = await Promise.all(
-            opts.scorers.map(async (scorer) => {
-              const scorerName = getScorerName(scorer);
-              const scorerSpan = startSpan(
-                `score ${scorerName}`,
-=======
             try {
               const result = await runTask(
                 caseContext,
->>>>>>> ebd539d1
                 {
                   id: evalId,
                   version: evalVersion,
@@ -368,41 +354,17 @@
               const { output, duration } = result;
               outOfScopeFlags = result.outOfScopeFlags;
 
-<<<<<<< HEAD
-              const start = performance.now();
-              const result = await scorer({
-                input: data.input,
-                output,
-                expected: data.expected,
-              });
-
-              const duration = Math.round(performance.now() - start);
-              const scoreValue = result.score as number;
-
-              scorerSpan.setAttributes({
-                [Attr.Eval.Score.Name]: scorerName,
-                [Attr.Eval.Score.Value]: scoreValue,
-              });
-
-              scorerSpan.setStatus({ code: SpanStatusCode.OK });
-              scorerSpan.end();
-
-              return {
-                name: scorerName,
-                ...result,
-                metadata: { duration, startedAt: start, error: null },
-=======
               finalConfigSnapshot = {
                 flags: result.finalFlags || {},
                 pickedFlags: opts.configFlags,
                 overrides: result.overrides,
->>>>>>> ebd539d1
               };
 
-              const scoreList: Score[] = await Promise.all(
+              const scoreList: ScoreWithName[] = await Promise.all(
                 opts.scorers.map(async (scorer) => {
+                  const scorerName = getScorerName(scorer);
                   return startActiveSpan(
-                    `score ${scorer.name}`,
+                    `score ${scorerName}`,
                     {
                       attributes: {
                         [Attr.GenAI.Operation.Name]: 'eval.score',
@@ -423,11 +385,12 @@
                       const scoreValue = result.score as number;
 
                       scorerSpan.setAttributes({
-                        [Attr.Eval.Score.Name]: result.name,
+                        [Attr.Eval.Score.Name]: scorerName,
                         [Attr.Eval.Score.Value]: scoreValue,
                       });
 
                       return {
+                        name: scorerName,
                         ...result,
                         metadata: { duration, startedAt: start, error: null },
                       };
@@ -471,7 +434,7 @@
               outOfScopeFlags = ctx.outOfScopeFlags || ([] as OutOfScopeFlagAccess[]);
 
               // Populate scores with error metadata for all scorers that didn't run
-              const failedScores: Record<string, Score> = {};
+              const failedScores: Record<string, ScoreWithName> = {};
               for (const scorer of opts.scorers) {
                 failedScores[scorer.name] = {
                   name: scorer.name,
