import { afterAll, beforeAll, describe, inject, it } from 'vitest';
import { context, SpanStatusCode, trace, type Context } from '@opentelemetry/api';
import { customAlphabet } from 'nanoid';
import { withEvalContext, getEvalContext, getConfigScope } from './context/storage';

import { Attr } from '../otel/semconv/attributes';
import type { ResolvedAxiomConfig } from '../config/index';
import { startActiveSpan, startSpan, flush, ensureInstrumentationInitialized } from './instrument';
import { getGitUserInfo } from './git-info';
import type {
  CollectionRecord,
  EvalParams,
  EvalTask,
  InputOf,
  ExpectedOf,
  OutputOf,
  EvaluationReport,
  EvalCaseReport,
  RuntimeFlagLog,
  OutOfScopeFlag,
  OutOfScopeFlagAccess,
} from './eval.types';
<<<<<<< HEAD
import type { Score, Scorer } from './scorers';
import { EvaluationApiClient, findBaseline, findEvaluationCases } from './eval.service';
=======
import type { ScoreWithName, ScorerLike } from './scorers';
import { findBaseline, findEvaluationCases } from './eval.service';
>>>>>>> ad560d07
import { getGlobalFlagOverrides, setGlobalFlagOverrides } from './context/global-flags';
import { deepEqual } from '../util/deep-equal';
import { dotNotationToNested } from '../util/dot-path';
import { AxiomCLIError } from '../cli/errors';

declare module 'vitest' {
  interface TestSuiteMeta {
    evaluation: EvaluationReport;
  }
  interface TaskMeta {
    case: EvalCaseReport;
    evaluation: EvaluationReport;
  }
  export interface ProvidedContext {
    baseline?: string;
    debug?: boolean;
    overrides?: Record<string, any>;
    axiomConfig?: ResolvedAxiomConfig;
  }
}

const createVersionId = customAlphabet('0123456789ABCDEFGHIJKLMNOPQRSTUVWXYZ', 10);

/**
 * Creates and registers an evaluation suite with the given name and parameters.
 *
 * This function sets up a complete evaluation pipeline that will run your {@link EvalTask}
 * against a dataset, score the results, and provide detailed {@link EvalCaseReport} reporting.
 *
 * @experimental This API is experimental and may change in future versions.
 *
 * @param name - Human-readable name for the evaluation suite
 * @param params - {@link EvalParams} configuration parameters for the evaluation
 *
 * @example
 * ```typescript
 * import { experimental_Eval as Eval } from 'axiom/ai/evals';
 *
 * Eval('Text Generation Quality', {
 *   data: async () => [
 *     { input: 'Explain photosynthesis', expected: 'Plants convert light to energy...' },
 *     { input: 'What is gravity?', expected: 'Gravity is a fundamental force...' }
 *   ],
 *   task: async ({ input }) => {
 *     const result = await generateText({
 *       model: yourModel,
 *       prompt: input
 *     });
 *     return result.text;
 *   },
 *   scorers: [similarityScorer, factualAccuracyScorer],
 * });
 * ```
 */
export function Eval<
  // Inference-friendly overload – no explicit generics required by callers.
  Data extends readonly CollectionRecord<any, any>[],
  TaskFn extends (args: {
    input: InputOf<Data>;
    expected: ExpectedOf<Data>;
  }) => string | Record<string, any> | Promise<string | Record<string, any>>,
>(
  name: string,
  params: Omit<
    EvalParams<InputOf<Data>, ExpectedOf<Data>, OutputOf<TaskFn>>,
    'data' | 'task' | 'scorers'
  > & {
    data: () => Data | Promise<Data>;
    task: TaskFn;
    scorers: ReadonlyArray<ScorerLike<InputOf<Data>, ExpectedOf<Data>, OutputOf<TaskFn>>>;
  },
): void;

/**
 * Explicit generics overload – allows users to pass explicit types.
 */
export function Eval<
  TInput extends string | Record<string, any>,
  TExpected extends string | Record<string, any>,
  TOutput extends string | Record<string, any>,
>(name: string, params: EvalParams<TInput, TExpected, TOutput>): void;

/**
 * Implementation
 */
export function Eval(name: string, params: any): void {
  registerEval(name, params as EvalParams<any, any, any>).catch(console.error);
}

/**
 * Capture full flag configuration filtered by configFlags scope
 */
function captureFlagConfig(configFlags?: string[]): Record<string, any> {
  if (!configFlags || configFlags.length === 0) {
    return {};
  }

  const scope = getConfigScope();
  const allDefaults = scope?.getAllDefaultFlags?.() ?? {};
  const overrides = getGlobalFlagOverrides();

  const merged = { ...allDefaults, ...overrides };

  // Filter to only flags in configFlags scope
  const filtered: Record<string, any> = {};
  for (const [key, value] of Object.entries(merged)) {
    const isInScope = configFlags.some((pattern) => key.startsWith(pattern));
    if (isInScope) {
      filtered[key] = value;
    }
  }

  return dotNotationToNested(filtered);
}

const getScorerName = <TScorer extends ScorerLike<any, any, any>>(
  scorer: TScorer,
  fallback: string = 'unknown',
) => {
  return (scorer as any).name || fallback;
};

async function registerEval<
  TInput extends string | Record<string, any>,
  TExpected extends string | Record<string, any>,
  TOutput extends string | Record<string, any>,
>(evalName: string, opts: EvalParams<TInput, TExpected, TOutput>) {
  const datasetPromise = opts.data();
  const user = getGitUserInfo();

  // check if user passed a specific baseline id to the CLI
  const baselineId = inject('baseline');
  const isDebug = inject('debug');
  const injectedOverrides = inject('overrides');
  const axiomConfig = inject('axiomConfig');

  if (!axiomConfig) {
    throw new AxiomCLIError('Axiom config not found');
  }

  const instrumentationReady = !isDebug
    ? ensureInstrumentationInitialized(axiomConfig)
    : Promise.resolve();

  const result = await describe(
    `evaluate: ${evalName}`,
    async () => {
      const dataset = await datasetPromise;

      const baseline = isDebug
        ? undefined
        : baselineId
          ? await findEvaluationCases(baselineId, axiomConfig)
          : await findBaseline(evalName, axiomConfig);

      const evaluationApiClient = new EvaluationApiClient(axiomConfig);

      // create a version code
      const evalVersion = createVersionId();
      let evalId = ''; // get traceId
      let suiteStart: number;

      let suiteSpan: ReturnType<typeof startSpan> | undefined;
      let suiteContext: Context | undefined;
      let instrumentationError: unknown = undefined;

      // Track out-of-scope flags across all cases for evaluation-level reporting
      const allOutOfScopeFlags: OutOfScopeFlagAccess[] = [];

      // Track final config snapshot from the last executed case for reporter printing
      let finalConfigSnapshot:
        | { flags: Record<string, any>; pickedFlags?: string[]; overrides?: Record<string, any> }
        | undefined;

      beforeAll(async (suite) => {
        suite.meta.evaluation = {
          id: evalId,
          name: evalName,
          version: evalVersion,
          baseline: baseline ?? undefined,
          configFlags: opts.configFlags,
        };

        try {
          await instrumentationReady;
        } catch (error) {
          instrumentationError = error;
          throw error;
        }

        suiteSpan = startSpan(`eval ${evalName}-${evalVersion}`, {
          attributes: {
            [Attr.GenAI.Operation.Name]: 'eval',
            [Attr.Eval.Name]: evalName,
            [Attr.Eval.Version]: evalVersion,
            [Attr.Eval.Type]: 'regression', // TODO: where to get experiment type value from?
            [Attr.Eval.Tags]: [],
            [Attr.Eval.Collection.ID]: 'custom', // TODO: where to get dataset split value from?
            [Attr.Eval.Collection.Name]: 'custom', // TODO: where to get dataset name from?
            [Attr.Eval.Collection.Size]: dataset.length,
            // metadata
            'eval.metadata': JSON.stringify(opts.metadata),
            // baseline
            [Attr.Eval.BaselineID]: baseline ? baseline.id : undefined,
            [Attr.Eval.BaselineName]: baseline ? baseline.name : undefined,
            // user info
            [Attr.Eval.User.Name]: user?.name,
            [Attr.Eval.User.Email]: user?.email,
          },
        });
        evalId = suiteSpan.spanContext().traceId;
        suite.meta.evaluation.id = evalId;
        suiteSpan.setAttribute(Attr.Eval.ID, evalId);
        suiteContext = trace.setSpan(context.active(), suiteSpan);

        await evaluationApiClient.createEvaluation({
          id: evalId,
          name: evalName,
          dataset: axiomConfig.eval.dataset,
          version: evalVersion,
          baselineId: baseline?.id ?? undefined,
          totalCases: dataset.length,
          scorers: opts.scorers?.map((s) => s.name ?? 'unknown'),
          config: {
            flags: opts.configFlags ?? [],
          },
          status: 'running',
        });

        // Ensure worker process knows CLI overrides
        if (injectedOverrides && Object.keys(injectedOverrides).length > 0) {
          try {
            setGlobalFlagOverrides(injectedOverrides);
          } catch {}
        }

        suite.meta.evaluation = {
          id: evalId,
          name: evalName,
          version: evalVersion,
          baseline: baseline ?? undefined,
          configFlags: opts.configFlags,
        };

        const flagConfig = captureFlagConfig(opts.configFlags);
        suite.meta.evaluation.flagConfig = flagConfig;
        const flagConfigJson = JSON.stringify(flagConfig);
        suiteSpan.setAttribute('eval.config.flags', flagConfigJson);
        suiteStart = performance.now();
      });

      afterAll(async (suite) => {
        if (instrumentationError) {
          throw instrumentationError;
        }

        const tags: string[] = ['offline'];
        suiteSpan?.setAttribute(Attr.Eval.Tags, JSON.stringify(tags));

        // Aggregate out-of-scope flags for evaluation-level reporting
        const flagSummary = new Map<string, OutOfScopeFlag>();

        for (const flag of allOutOfScopeFlags) {
          if (flagSummary.has(flag.flagPath)) {
            const existing = flagSummary.get(flag.flagPath)!;
            existing.count++;
            existing.firstAccessedAt = Math.min(existing.firstAccessedAt, flag.accessedAt);
            existing.lastAccessedAt = Math.max(existing.lastAccessedAt, flag.accessedAt);
          } else {
            flagSummary.set(flag.flagPath, {
              flagPath: flag.flagPath,
              count: 1,
              firstAccessedAt: flag.accessedAt,
              lastAccessedAt: flag.accessedAt,
              stackTrace: flag.stackTrace,
            });
          }
        }

        // Update evaluation report with aggregated out-of-scope flags
        if (suite.meta.evaluation && suiteSpan) {
          suite.meta.evaluation.outOfScopeFlags = Array.from(flagSummary.entries()).map(
            ([_flagPath, stats]) => stats,
          );

          // Attach end-of-suite config snapshot for reporter printing
          const allDefaults = getConfigScope()?.getAllDefaultFlags();
          const pickedFlags = finalConfigSnapshot?.pickedFlags;
          const overrides = injectedOverrides ?? getGlobalFlagOverrides();

          suite.meta.evaluation.configEnd = {
            flags: allDefaults,
            pickedFlags,
            overrides,
          };
        }

        const durationMs = Math.round(performance.now() - suiteStart);

        const successCases = suite.tasks.filter(
          (task) => task.meta.case.status === 'success',
        ).length;
        const erroredCases = suite.tasks.filter(
          (task) => task.meta.case.status === 'fail' || task.meta.case.status === 'pending',
        ).length;

        await evaluationApiClient.updateEvaluation({
          id: evalId,
          status: 'completed',
          totalCases: dataset.length,
          successCases,
          erroredCases,
          durationMs,
        });

        // end root span
        suiteSpan?.setStatus({ code: SpanStatusCode.OK });
        suiteSpan?.end();
        await flush();
      });

      type CollectionRecordWithIndex = { index: number } & CollectionRecord<TInput, TExpected>;

      await it.concurrent.for(
        dataset.map((d, index) => ({ ...d, index }) satisfies CollectionRecordWithIndex),
      )('case', async (data, { task }) => {
        const start = performance.now();
        if (!suiteContext) {
          throw new Error(
            '[Axiom AI] Suite context not initialized. This is likely a bug – instrumentation should complete before tests run.',
          );
        }

        let outOfScopeFlags: OutOfScopeFlagAccess[] = [];

        await startActiveSpan(
          `case ${data.index}`,
          {
            attributes: {
              [Attr.GenAI.Operation.Name]: 'eval.case',
              [Attr.Eval.ID]: evalId,
              [Attr.Eval.Name]: evalName,
              [Attr.Eval.Version]: evalVersion,
              [Attr.Eval.Case.Index]: data.index,
              [Attr.Eval.Case.Input]:
                typeof data.input === 'string' ? data.input : JSON.stringify(data.input),
              [Attr.Eval.Case.Expected]:
                typeof data.expected === 'string' ? data.expected : JSON.stringify(data.expected),
              // user info
              [Attr.Eval.User.Name]: user?.name,
              [Attr.Eval.User.Email]: user?.email,
            },
          },
          async (caseSpan) => {
            const caseContext = trace.setSpan(context.active(), caseSpan);

            try {
              const result = await runTask(
                caseContext,
                {
                  id: evalId,
                  version: evalVersion,
                  name: evalName,
                },
                {
                  index: data.index,
                  expected: data.expected,
                  input: data.input,
                  scorers: opts.scorers,
                  task: opts.task,
                  metadata: opts.metadata,
                  configFlags: opts.configFlags,
                },
              );
              const { output, duration } = result;
              outOfScopeFlags = result.outOfScopeFlags;

              finalConfigSnapshot = {
                flags: result.finalFlags || {},
                pickedFlags: opts.configFlags,
                overrides: result.overrides,
              };

              const scoreList: ScoreWithName[] = await Promise.all(
                opts.scorers.map(async (scorer) => {
                  const scorerName = getScorerName(scorer);
                  return startActiveSpan(
                    `score ${scorerName}`,
                    {
                      attributes: {
                        [Attr.GenAI.Operation.Name]: 'eval.score',
                        [Attr.Eval.ID]: evalId,
                        [Attr.Eval.Name]: evalName,
                        [Attr.Eval.Version]: evalVersion,
                      },
                    },
                    async (scorerSpan) => {
                      const start = performance.now();
                      const result = await scorer({
                        input: data.input,
                        output,
                        expected: data.expected,
                      });

                      const duration = Math.round(performance.now() - start);
                      const scoreValue = result.score as number;

                      scorerSpan.setAttributes({
                        [Attr.Eval.Score.Name]: scorerName,
                        [Attr.Eval.Score.Value]: scoreValue,
                      });

                      return {
                        name: scorerName,
                        ...result,
                        metadata: { duration, startedAt: start, error: null },
                      };
                    },
                    caseContext,
                  );
                }),
              );

              const scores = Object.fromEntries(scoreList.map((s) => [s.name, s]));

              caseSpan.setAttributes({
                [Attr.Eval.Case.Output]:
                  typeof output === 'string' ? output : JSON.stringify(output),
                [Attr.Eval.Case.Scores]: JSON.stringify(scores ? scores : {}),
              });

              // set task meta for showing result in vitest report
              task.meta.case = {
                index: data.index,
                name: evalName,
                expected: data.expected,
                input: data.input,
                output: output,
                scores,
                status: 'success',
                errors: [],
                duration,
                startedAt: start,
                outOfScopeFlags,
                pickedFlags: opts.configFlags,
              };

              // Collect out-of-scope flags for evaluation-level aggregation
              allOutOfScopeFlags.push(...outOfScopeFlags);
            } catch (e) {
              console.log(e);
              const error = e as Error;

              const ctx = getEvalContext();
              outOfScopeFlags = ctx.outOfScopeFlags || ([] as OutOfScopeFlagAccess[]);

              // Populate scores with error metadata for all scorers that didn't run
              const failedScores: Record<string, ScoreWithName> = {};
              for (const scorer of opts.scorers) {
                failedScores[scorer.name] = {
                  name: scorer.name,
                  score: 0,
                  metadata: {
                    duration: 0,
                    startedAt: start,
                    error: error.message,
                  },
                };
              }

              task.meta.case = {
                name: evalName,
                index: data.index,
                expected: data.expected,
                input: data.input,
                output: String(e),
                scores: failedScores,
                status: 'fail',
                errors: [error],
                startedAt: start,
                duration: Math.round(performance.now() - start),
                outOfScopeFlags,
                pickedFlags: opts.configFlags,
              };

              allOutOfScopeFlags.push(...outOfScopeFlags);
              throw e;
            } finally {
              // Compute per-case runtime flags report and attach to span/meta
              try {
                const DEBUG = process.env.AXIOM_DEBUG === 'true';

                const accessedFlags: Record<string, any> = finalConfigSnapshot?.flags || {};

                const accessed = Object.keys(accessedFlags);
                const allDefaults = getConfigScope()?.getAllDefaultFlags?.() ?? {};

                const runtimeFlags: Record<string, RuntimeFlagLog> = {};
                for (const key of accessed) {
                  const value = accessedFlags[key];
                  if (key in allDefaults) {
                    const replaced = !deepEqual(value, allDefaults[key]);
                    if (replaced) {
                      runtimeFlags[key] = { kind: 'replaced', value, default: allDefaults[key] };
                    }
                  } else {
                    runtimeFlags[key] = { kind: 'introduced', value };
                  }
                }

                if (!DEBUG && Object.keys(runtimeFlags).length > 0) {
                  const serialized = JSON.stringify(runtimeFlags);
                  caseSpan.setAttribute('eval.case.config.runtime_flags', serialized);
                }

                if (task.meta.case) {
                  task.meta.case.runtimeFlags = runtimeFlags;
                }
              } catch {}
            }
          },
          suiteContext,
        );
      });
    },
    axiomConfig?.eval.timeoutMs,
  );

  return result;
}

const joinArrayOfUnknownResults = <T extends string | Record<string, any>>(results: T[]): T => {
  if (results.length === 0) {
    return '' as unknown as T;
  }

  // If all results are strings, concatenate them
  if (results.every((r) => typeof r === 'string')) {
    return results.join('') as unknown as T;
  }

  // If we have objects, return the last one (streaming typically overwrites)
  return results[results.length - 1];
};

const executeTask = async <
  TInput extends string | Record<string, any>,
  TExpected extends string | Record<string, any>,
  TOutput extends string | Record<string, any>,
>(
  task: EvalTask<TInput, TExpected, TOutput>,
  input: TInput,
  expected: TExpected,
): Promise<TOutput> => {
  const taskResultOrStream = await task({ input, expected });

  if (
    typeof taskResultOrStream === 'object' &&
    taskResultOrStream &&
    Symbol.asyncIterator in taskResultOrStream
  ) {
    const chunks: TOutput[] = [];

    for await (const chunk of taskResultOrStream) {
      chunks.push(chunk);
    }

    return joinArrayOfUnknownResults<TOutput>(chunks as TOutput[]);
  }

  return taskResultOrStream;
};

const runTask = async <
  TInput extends string | Record<string, any>,
  TExpected extends string | Record<string, any>,
  TOutput extends string | Record<string, any>,
>(
  caseContext: Context,
  evaluation: {
    id: string;
    name: string;
    version: string;
  },
  opts: {
    index: number;
    input: TInput;
    expected: TExpected | undefined;
  } & Omit<EvalParams<TInput, TExpected, TOutput>, 'data'>,
  // TODO: EXPERIMENTS - we had `evalScope` here before... need to figure out what to do instead
) => {
  const taskName = opts.task.name ?? 'anonymous';

  return startActiveSpan(
    `task`,
    {
      attributes: {
        [Attr.GenAI.Operation.Name]: 'eval.task',
        [Attr.Eval.Task.Name]: taskName,
        [Attr.Eval.Task.Type]: 'llm_completion', // TODO: How to determine task type?
        [Attr.Eval.ID]: evaluation.id,
        [Attr.Eval.Name]: evaluation.name,
        [Attr.Eval.Version]: evaluation.version,
      },
    },
    async (taskSpan) => {
      // Initialize evaluation context for flag/fact access
      const { output, duration, outOfScopeFlags, finalFlags, overrides } = await withEvalContext(
        { pickedFlags: opts.configFlags },
        async (): Promise<{
          output: TOutput;
          duration: number;
          outOfScopeFlags: OutOfScopeFlagAccess[];
          finalFlags: Record<string, any>;
          overrides?: Record<string, any>;
        }> => {
          // TODO: EXPERIMENTS - before we were setting config scope if provided here

          const start = performance.now();
          const output = await executeTask(opts.task, opts.input, opts.expected!);
          const duration = Math.round(performance.now() - start);
          // set task output
          taskSpan.setAttributes({
            [Attr.Eval.Task.Output]: JSON.stringify(output),
          });

          // Get out-of-scope flags from the evaluation context
          const ctx = getEvalContext();
          const outOfScopeFlags = ctx.outOfScopeFlags || [];

          return {
            output,
            duration,
            outOfScopeFlags,
            finalFlags: ctx.flags || {},
            overrides: ctx.overrides,
          };
        },
      );

      return {
        output,
        duration,
        outOfScopeFlags,
        finalFlags,
        overrides,
      };
    },
    caseContext,
  );
};<|MERGE_RESOLUTION|>--- conflicted
+++ resolved
@@ -20,13 +20,8 @@
   OutOfScopeFlag,
   OutOfScopeFlagAccess,
 } from './eval.types';
-<<<<<<< HEAD
-import type { Score, Scorer } from './scorers';
+import type { ScoreWithName, ScorerLike } from './scorers';
 import { EvaluationApiClient, findBaseline, findEvaluationCases } from './eval.service';
-=======
-import type { ScoreWithName, ScorerLike } from './scorers';
-import { findBaseline, findEvaluationCases } from './eval.service';
->>>>>>> ad560d07
 import { getGlobalFlagOverrides, setGlobalFlagOverrides } from './context/global-flags';
 import { deepEqual } from '../util/deep-equal';
 import { dotNotationToNested } from '../util/dot-path';
