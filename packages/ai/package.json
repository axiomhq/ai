--- conflicted
+++ resolved
@@ -1,10 +1,6 @@
 {
   "name": "@axiomhq/ai",
-<<<<<<< HEAD
-  "version": "0.10.0",
-=======
-  "version": "0.11.0",
->>>>>>> 027b28fd
+  "version": "0.12.0",
   "type": "module",
   "author": "Axiom, Inc.",
   "contributors": [
