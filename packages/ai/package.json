{
  "name": "@axiomhq/ai",
  "version": "0.5.0",
  "type": "module",
  "author": "Axiom, Inc.",
  "contributors": [
    "Islam Shehata <islam@axiom.co>",
    "Chris Ehrlich <chris@axiom.co>"
  ],
  "scripts": {
    "dev": "tsup --watch",
    "build": "tsup",
    "format": "prettier --write .",
    "format:check": "prettier --check .",
    "lint": "eslint './**/*.{js,ts}'",
    "typecheck": "tsc --noEmit",
    "test": "vitest run",
    "test:watch": "vitest --watch",
    "publint": "npx publint"
  },
  "types": "./dist/index.d.ts",
  "main": "./dist/index.cjs",
  "module": "./dist/index.js",
  "exports": {
    ".": {
      "import": "./dist/index.js",
      "require": "./dist/index.cjs"
    }
  },
  "keywords": [
    "axiom",
    "logging",
    "ai",
    "otel",
    "opentelemetry"
  ],
  "repository": {
    "type": "git",
    "url": "git+https://github.com/axiomhq/ai.git",
    "directory": "packages/ai"
  },
  "license": "MIT",
  "dependencies": {
    "@opentelemetry/auto-instrumentations-node": "^0.60.1",
    "@opentelemetry/context-async-hooks": "^2.0.1",
    "@opentelemetry/exporter-trace-otlp-http": "^0.202.0",
    "@opentelemetry/resources": "^2.0.1",
    "@opentelemetry/sdk-node": "^0.202.0",
    "@opentelemetry/sdk-trace-node": "^2.0.1",
    "@opentelemetry/semantic-conventions": "^1.36.0",
    "zod": "catalog:"
  },
  "peerDependencies": {
    "@opentelemetry/api": "^1.9.0"
  },
  "devDependencies": {
    "@ai-sdk/anthropicv1": "npm:@ai-sdk/anthropic@^1.2.12",
    "@ai-sdk/anthropicv2": "npm:@ai-sdk/anthropic@2.0.0-beta.9",
    "@ai-sdk/openaiv1": "npm:@ai-sdk/openai@^1.3.23",
    "@ai-sdk/openaiv2": "npm:@ai-sdk/openai@2.0.0-beta.12",
    "@ai-sdk/providerv1": "npm:@ai-sdk/provider@^1.1.3",
    "@ai-sdk/providerv2": "npm:@ai-sdk/provider@2.0.0-beta.1",
    "@opentelemetry/api": "^1.9.0",
    "@opentelemetry/core": "^2.0.1",
    "@opentelemetry/sdk-trace-base": "^2.0.1",
    "@opentelemetry/sdk-trace-node": "^2.0.1",
    "@repo/eslint-config": "workspace:*",
    "@types/node": "^22.15.29",
    "@types/nunjucks": "^3.2.6",
    "@vitest/coverage-v8": "^3.2.4",
<<<<<<< HEAD
    "aiv4": "npm:ai@^4.3.17",
    "aiv5": "npm:ai@^5.0.0",
=======
    "aiv4": "npm:ai@^4.3.19",
    "aiv5": "npm:ai@5.0.0-beta.28",
>>>>>>> 965639b4
    "eslint": "catalog:",
    "prettier": "catalog:",
    "tsup": "catalog:",
    "typescript": "catalog:",
    "vitest": "catalog:"
  },
  "files": [
    "dist"
  ],
  "packageManager": "pnpm@10.11.1"
}<|MERGE_RESOLUTION|>--- conflicted
+++ resolved
@@ -68,13 +68,8 @@
     "@types/node": "^22.15.29",
     "@types/nunjucks": "^3.2.6",
     "@vitest/coverage-v8": "^3.2.4",
-<<<<<<< HEAD
-    "aiv4": "npm:ai@^4.3.17",
+    "aiv4": "npm:ai@^4.3.19",
     "aiv5": "npm:ai@^5.0.0",
-=======
-    "aiv4": "npm:ai@^4.3.19",
-    "aiv5": "npm:ai@5.0.0-beta.28",
->>>>>>> 965639b4
     "eslint": "catalog:",
     "prettier": "catalog:",
     "tsup": "catalog:",
