--- conflicted
+++ resolved
@@ -73,11 +73,7 @@
         version: link:../../packages/ai
       next:
         specifier: latest
-<<<<<<< HEAD
-        version: 15.5.3(@opentelemetry/api@1.9.0)(react-dom@18.3.1(react@18.3.1))(react@18.3.1)
-=======
         version: 16.0.0(@opentelemetry/api@1.9.0)(react-dom@18.3.1(react@18.3.1))(react@18.3.1)
->>>>>>> ad560d07
       react:
         specifier: ^18.2.0
         version: 18.3.1
@@ -208,11 +204,7 @@
         version: link:../../packages/ai
       next:
         specifier: latest
-<<<<<<< HEAD
-        version: 15.5.3(@opentelemetry/api@1.9.0)(react-dom@18.3.1(react@18.3.1))(react@18.3.1)
-=======
         version: 16.0.0(@opentelemetry/api@1.9.0)(react-dom@18.3.1(react@18.3.1))(react@18.3.1)
->>>>>>> ad560d07
       react:
         specifier: ^18.2.0
         version: 18.3.1
@@ -276,11 +268,7 @@
         version: link:../../packages/ai
       next:
         specifier: latest
-<<<<<<< HEAD
-        version: 15.5.3(@opentelemetry/api@1.9.0)(react-dom@18.3.1(react@18.3.1))(react@18.3.1)
-=======
         version: 16.0.0(@opentelemetry/api@1.9.0)(react-dom@18.3.1(react@18.3.1))(react@18.3.1)
->>>>>>> ad560d07
       react:
         specifier: ^18.2.0
         version: 18.3.1
@@ -1167,100 +1155,57 @@
   '@next/env@15.4.6':
     resolution: {integrity: sha512-yHDKVTcHrZy/8TWhj0B23ylKv5ypocuCwey9ZqPyv4rPdUdRzpGCkSi03t04KBPyU96kxVtUqx6O3nE1kpxASQ==}
 
-<<<<<<< HEAD
-  '@next/env@15.5.3':
-    resolution: {integrity: sha512-RSEDTRqyihYXygx/OJXwvVupfr9m04+0vH8vyy0HfZ7keRto6VX9BbEk0J2PUk0VGy6YhklJUSrgForov5F9pw==}
-
-  '@next/swc-darwin-arm64@15.5.3':
-    resolution: {integrity: sha512-nzbHQo69+au9wJkGKTU9lP7PXv0d1J5ljFpvb+LnEomLtSbJkbZyEs6sbF3plQmiOB2l9OBtN2tNSvCH1nQ9Jg==}
-=======
   '@next/env@16.0.0':
     resolution: {integrity: sha512-s5j2iFGp38QsG1LWRQaE2iUY3h1jc014/melHFfLdrsMJPqxqDQwWNwyQTcNoUSGZlCVZuM7t7JDMmSyRilsnA==}
 
   '@next/swc-darwin-arm64@16.0.0':
     resolution: {integrity: sha512-/CntqDCnk5w2qIwMiF0a9r6+9qunZzFmU0cBX4T82LOflE72zzH6gnOjCwUXYKOBlQi8OpP/rMj8cBIr18x4TA==}
->>>>>>> ad560d07
     engines: {node: '>= 10'}
     cpu: [arm64]
     os: [darwin]
 
-<<<<<<< HEAD
-  '@next/swc-darwin-x64@15.5.3':
-    resolution: {integrity: sha512-w83w4SkOOhekJOcA5HBvHyGzgV1W/XvOfpkrxIse4uPWhYTTRwtGEM4v/jiXwNSJvfRvah0H8/uTLBKRXlef8g==}
-=======
   '@next/swc-darwin-x64@16.0.0':
     resolution: {integrity: sha512-hB4GZnJGKa8m4efvTGNyii6qs76vTNl+3dKHTCAUaksN6KjYy4iEO3Q5ira405NW2PKb3EcqWiRaL9DrYJfMHg==}
->>>>>>> ad560d07
     engines: {node: '>= 10'}
     cpu: [x64]
     os: [darwin]
 
-<<<<<<< HEAD
-  '@next/swc-linux-arm64-gnu@15.5.3':
-    resolution: {integrity: sha512-+m7pfIs0/yvgVu26ieaKrifV8C8yiLe7jVp9SpcIzg7XmyyNE7toC1fy5IOQozmr6kWl/JONC51osih2RyoXRw==}
-=======
   '@next/swc-linux-arm64-gnu@16.0.0':
     resolution: {integrity: sha512-E2IHMdE+C1k+nUgndM13/BY/iJY9KGCphCftMh7SXWcaQqExq/pJU/1Hgn8n/tFwSoLoYC/yUghOv97tAsIxqg==}
->>>>>>> ad560d07
     engines: {node: '>= 10'}
     cpu: [arm64]
     os: [linux]
     libc: [glibc]
 
-<<<<<<< HEAD
-  '@next/swc-linux-arm64-musl@15.5.3':
-    resolution: {integrity: sha512-u3PEIzuguSenoZviZJahNLgCexGFhso5mxWCrrIMdvpZn6lkME5vc/ADZG8UUk5K1uWRy4hqSFECrON6UKQBbQ==}
-=======
   '@next/swc-linux-arm64-musl@16.0.0':
     resolution: {integrity: sha512-xzgl7c7BVk4+7PDWldU+On2nlwnGgFqJ1siWp3/8S0KBBLCjonB6zwJYPtl4MUY7YZJrzzumdUpUoquu5zk8vg==}
->>>>>>> ad560d07
     engines: {node: '>= 10'}
     cpu: [arm64]
     os: [linux]
     libc: [musl]
 
-<<<<<<< HEAD
-  '@next/swc-linux-x64-gnu@15.5.3':
-    resolution: {integrity: sha512-lDtOOScYDZxI2BENN9m0pfVPJDSuUkAD1YXSvlJF0DKwZt0WlA7T7o3wrcEr4Q+iHYGzEaVuZcsIbCps4K27sA==}
-=======
   '@next/swc-linux-x64-gnu@16.0.0':
     resolution: {integrity: sha512-sdyOg4cbiCw7YUr0F/7ya42oiVBXLD21EYkSwN+PhE4csJH4MSXUsYyslliiiBwkM+KsuQH/y9wuxVz6s7Nstg==}
->>>>>>> ad560d07
     engines: {node: '>= 10'}
     cpu: [x64]
     os: [linux]
     libc: [glibc]
 
-<<<<<<< HEAD
-  '@next/swc-linux-x64-musl@15.5.3':
-    resolution: {integrity: sha512-9vWVUnsx9PrY2NwdVRJ4dUURAQ8Su0sLRPqcCCxtX5zIQUBES12eRVHq6b70bbfaVaxIDGJN2afHui0eDm+cLg==}
-=======
   '@next/swc-linux-x64-musl@16.0.0':
     resolution: {integrity: sha512-IAXv3OBYqVaNOgyd3kxR4L3msuhmSy1bcchPHxDOjypG33i2yDWvGBwFD94OuuTjjTt/7cuIKtAmoOOml6kfbg==}
->>>>>>> ad560d07
     engines: {node: '>= 10'}
     cpu: [x64]
     os: [linux]
     libc: [musl]
 
-<<<<<<< HEAD
-  '@next/swc-win32-arm64-msvc@15.5.3':
-    resolution: {integrity: sha512-1CU20FZzY9LFQigRi6jM45oJMU3KziA5/sSG+dXeVaTm661snQP6xu3ykGxxwU5sLG3sh14teO/IOEPVsQMRfA==}
-=======
   '@next/swc-win32-arm64-msvc@16.0.0':
     resolution: {integrity: sha512-bmo3ncIJKUS9PWK1JD9pEVv0yuvp1KPuOsyJTHXTv8KDrEmgV/K+U0C75rl9rhIaODcS7JEb6/7eJhdwXI0XmA==}
->>>>>>> ad560d07
     engines: {node: '>= 10'}
     cpu: [arm64]
     os: [win32]
 
-<<<<<<< HEAD
-  '@next/swc-win32-x64-msvc@15.5.3':
-    resolution: {integrity: sha512-JMoLAq3n3y5tKXPQwCK5c+6tmwkuFDa2XAxz8Wm4+IVthdBZdZGh+lmiLUHg9f9IDwIQpUjp+ysd6OkYTyZRZw==}
-=======
   '@next/swc-win32-x64-msvc@16.0.0':
     resolution: {integrity: sha512-O1cJbT+lZp+cTjYyZGiDwsOjO3UHHzSqobkPNipdlnnuPb1swfcuY6r3p8dsKU4hAIEO4cO67ZCfVVH/M1ETXA==}
->>>>>>> ad560d07
     engines: {node: '>= 10'}
     cpu: [x64]
     os: [win32]
@@ -3255,15 +3200,9 @@
   neo-async@2.6.2:
     resolution: {integrity: sha512-Yd3UES5mWCSqR+qNT93S3UoYUkqAZ9lLg8a7g9rimsWmYGK8cVToA4/sF3RrshdyV3sAGMXVUmpMYOw+dLpOuw==}
 
-<<<<<<< HEAD
-  next@15.5.3:
-    resolution: {integrity: sha512-r/liNAx16SQj4D+XH/oI1dlpv9tdKJ6cONYPwwcCC46f2NjpaRWY+EKCzULfgQYV6YKXjHBchff2IZBSlZmJNw==}
-    engines: {node: ^18.18.0 || ^19.8.0 || >= 20.0.0}
-=======
   next@16.0.0:
     resolution: {integrity: sha512-nYohiNdxGu4OmBzggxy9rczmjIGI+TpR5vbKTsE1HqYwNm1B+YSiugSrFguX6omMOKnDHAmBPY4+8TNJk0Idyg==}
     engines: {node: '>=20.9.0'}
->>>>>>> ad560d07
     hasBin: true
     peerDependencies:
       '@opentelemetry/api': ^1.1.0
@@ -4571,32 +4510,6 @@
 
   '@next/env@15.4.6': {}
 
-<<<<<<< HEAD
-  '@next/env@15.5.3': {}
-
-  '@next/swc-darwin-arm64@15.5.3':
-    optional: true
-
-  '@next/swc-darwin-x64@15.5.3':
-    optional: true
-
-  '@next/swc-linux-arm64-gnu@15.5.3':
-    optional: true
-
-  '@next/swc-linux-arm64-musl@15.5.3':
-    optional: true
-
-  '@next/swc-linux-x64-gnu@15.5.3':
-    optional: true
-
-  '@next/swc-linux-x64-musl@15.5.3':
-    optional: true
-
-  '@next/swc-win32-arm64-msvc@15.5.3':
-    optional: true
-
-  '@next/swc-win32-x64-msvc@15.5.3':
-=======
   '@next/env@16.0.0': {}
 
   '@next/swc-darwin-arm64@16.0.0':
@@ -4621,7 +4534,6 @@
     optional: true
 
   '@next/swc-win32-x64-msvc@16.0.0':
->>>>>>> ad560d07
     optional: true
 
   '@nodelib/fs.scandir@2.1.5':
@@ -6955,15 +6867,9 @@
 
   neo-async@2.6.2: {}
 
-<<<<<<< HEAD
-  next@15.5.3(@opentelemetry/api@1.9.0)(react-dom@18.3.1(react@18.3.1))(react@18.3.1):
-    dependencies:
-      '@next/env': 15.5.3
-=======
   next@16.0.0(@opentelemetry/api@1.9.0)(react-dom@18.3.1(react@18.3.1))(react@18.3.1):
     dependencies:
       '@next/env': 16.0.0
->>>>>>> ad560d07
       '@swc/helpers': 0.5.15
       caniuse-lite: 1.0.30001735
       postcss: 8.4.31
@@ -6971,16 +6877,6 @@
       react-dom: 18.3.1(react@18.3.1)
       styled-jsx: 5.1.6(react@18.3.1)
     optionalDependencies:
-<<<<<<< HEAD
-      '@next/swc-darwin-arm64': 15.5.3
-      '@next/swc-darwin-x64': 15.5.3
-      '@next/swc-linux-arm64-gnu': 15.5.3
-      '@next/swc-linux-arm64-musl': 15.5.3
-      '@next/swc-linux-x64-gnu': 15.5.3
-      '@next/swc-linux-x64-musl': 15.5.3
-      '@next/swc-win32-arm64-msvc': 15.5.3
-      '@next/swc-win32-x64-msvc': 15.5.3
-=======
       '@next/swc-darwin-arm64': 16.0.0
       '@next/swc-darwin-x64': 16.0.0
       '@next/swc-linux-arm64-gnu': 16.0.0
@@ -6989,7 +6885,6 @@
       '@next/swc-linux-x64-musl': 16.0.0
       '@next/swc-win32-arm64-msvc': 16.0.0
       '@next/swc-win32-x64-msvc': 16.0.0
->>>>>>> ad560d07
       '@opentelemetry/api': 1.9.0
       sharp: 0.34.4
     transitivePeerDependencies:
