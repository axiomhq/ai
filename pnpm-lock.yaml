--- conflicted
+++ resolved
@@ -1024,15 +1024,12 @@
   '@microsoft/tsdoc@0.15.1':
     resolution: {integrity: sha512-4aErSrCR/On/e5G2hDP0wjooqDdauzEbIq8hIkIe5pXV0rtWJZvdCEKL0ykZxex+IxIwBp0eGeV48hQN07dXtw==}
 
+  '@next/env@15.4.4':
+    resolution: {integrity: sha512-SJKOOkULKENyHSYXE5+KiFU6itcIb6wSBjgM92meK0HVKpo94dNOLZVdLLuS7/BxImROkGoPsjR4EnuDucqiiA==}
+
   '@next/env@15.4.5':
     resolution: {integrity: sha512-ruM+q2SCOVCepUiERoxOmZY9ZVoecR3gcXNwCYZRvQQWRjhOiPJGmQ2fAiLR6YKWXcSAh7G79KEFxN3rwhs4LQ==}
 
-<<<<<<< HEAD
-  '@next/env@15.4.5':
-    resolution: {integrity: sha512-ruM+q2SCOVCepUiERoxOmZY9ZVoecR3gcXNwCYZRvQQWRjhOiPJGmQ2fAiLR6YKWXcSAh7G79KEFxN3rwhs4LQ==}
-
-=======
->>>>>>> 45316ec0
   '@next/swc-darwin-arm64@15.4.5':
     resolution: {integrity: sha512-84dAN4fkfdC7nX6udDLz9GzQlMUwEMKD7zsseXrl7FTeIItF8vpk1lhLEnsotiiDt+QFu3O1FVWnqwcRD2U3KA==}
     engines: {node: '>= 10'}
@@ -2872,12 +2869,9 @@
     resolution: {integrity: sha512-8Ofs/AUQh8MaEcrlq5xOX0CQ9ypTF5dl78mjlMNfOK08fzpgTHQRQPBxcPlEtIw0yRpws+Zo/3r+5WRby7u3Gg==}
     engines: {node: '>= 0.6'}
 
-<<<<<<< HEAD
   neo-async@2.6.2:
     resolution: {integrity: sha512-Yd3UES5mWCSqR+qNT93S3UoYUkqAZ9lLg8a7g9rimsWmYGK8cVToA4/sF3RrshdyV3sAGMXVUmpMYOw+dLpOuw==}
 
-=======
->>>>>>> 45316ec0
   next@15.4.5:
     resolution: {integrity: sha512-nJ4v+IO9CPmbmcvsPebIoX3Q+S7f6Fu08/dEWu0Ttfa+wVwQRh9epcmsyCPjmL2b8MxC+CkBR97jgDhUUztI3g==}
     engines: {node: ^18.18.0 || ^19.8.0 || >= 20.0.0}
@@ -4077,13 +4071,10 @@
 
   '@microsoft/tsdoc@0.15.1': {}
 
+  '@next/env@15.4.4': {}
+
   '@next/env@15.4.5': {}
 
-<<<<<<< HEAD
-  '@next/env@15.4.5': {}
-
-=======
->>>>>>> 45316ec0
   '@next/swc-darwin-arm64@15.4.5':
     optional: true
 
@@ -6226,11 +6217,8 @@
 
   negotiator@1.0.0: {}
 
-<<<<<<< HEAD
   neo-async@2.6.2: {}
 
-=======
->>>>>>> 45316ec0
   next@15.4.5(@opentelemetry/api@1.9.0)(react-dom@18.3.1(react@18.3.1))(react@18.3.1):
     dependencies:
       '@next/env': 15.4.5
