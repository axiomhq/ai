--- conflicted
+++ resolved
@@ -2147,7 +2147,6 @@
   '@types/mysql@2.15.27':
     resolution: {integrity: sha512-YfWiV16IY0OeBfBCk8+hXKmdTKrKlwKN1MNKAPBu5JYxLwBEZl7QzeEpGnlZb3VMGJrrGmB84gXiH+ofs/TezA==}
 
-<<<<<<< HEAD
   '@types/node-fetch@2.6.13':
     resolution: {integrity: sha512-QGpRVpzSaUs30JBSGPjOg4Uveu384erbHBoT1zeONvyCfwQxIkUshLAOqN/k9EjGviPRmWTTe6aH2qySWKTVSw==}
 
@@ -2157,8 +2156,6 @@
   '@types/node@18.7.11':
     resolution: {integrity: sha512-KZhFpSLlmK/sdocfSAjqPETTMd0ug6HIMIAwkwUpU79olnZdQtMxpQP+G1wDzCH7na+FltSIhbaZuKdwZ8RDrw==}
 
-=======
->>>>>>> b7ec8ec9
   '@types/node@20.19.7':
     resolution: {integrity: sha512-1GM9z6BJOv86qkPvzh2i6VW5+VVrXxCLknfmTkWEqz+6DqosiY28XUWCTmBcJ0ACzKqx/iwdIREfo1fwExIlkA==}
 
@@ -2404,7 +2401,6 @@
   argparse@2.0.1:
     resolution: {integrity: sha512-8+9WqebbFzpX9OR+Wa6O29asIogeRMzcGtAINdpMHHyAg10f05aSFVBbcEqGf/PXw1EjAZ+q2/bEBg3DvurK3Q==}
 
-<<<<<<< HEAD
   array-union@2.1.0:
     resolution: {integrity: sha512-HGyxoOTYUyCM6stUe6EJgnd4EoewAI7zMdfqO+kGjnlZmBDz/cR5pf8r/cR4Wq60sL/p0IkcjUEEPwS3GFrIyw==}
     engines: {node: '>=8'}
@@ -2412,8 +2408,6 @@
   asap@2.0.6:
     resolution: {integrity: sha512-BSHWgDSAiKs50o2Re8ppvp3seVHXSRM44cdSsT9FfNEUUZLOGWVCsiWaRPWM1Znn+mqZ1OfVZ3z3DWEzSp7hRA==}
 
-=======
->>>>>>> b7ec8ec9
   assertion-error@2.0.1:
     resolution: {integrity: sha512-Izi8RQcffqCeNVgFigKli1ssklIbpHnCYc6AknXGYoB6grJqyeby7jv12JUQgmTAnIDnbck1uxksT4dzN3PWBA==}
     engines: {node: '>=12'}
@@ -2629,7 +2623,6 @@
   diff-match-patch@1.0.5:
     resolution: {integrity: sha512-IayShXAgj/QMXgB0IWmKx+rOPuGMhqm5w6jvFxmVenXKIzRqTAAsbBPT3kWQeGANj3jGgvcvv4yK6SxqYmikgw==}
 
-<<<<<<< HEAD
   digest-fetch@1.3.0:
     resolution: {integrity: sha512-CGJuv6iKNM7QyZlM2T3sPAdZWd/p9zQiRNS9G+9COUCwzWFTs0Xp8NF5iePx7wtvhDykReiRRrSeNb4oMmB8lA==}
 
@@ -2641,8 +2634,6 @@
     resolution: {integrity: sha512-yS+Q5i3hBf7GBkd4KG8a7eBNNWNGLTaEwwYWUijIYM7zrlYDM0BFXHjjPWlWZ1Rg7UaddZeIDmi9jF3HmqiQ2w==}
     engines: {node: '>=6.0.0'}
 
-=======
->>>>>>> b7ec8ec9
   dotenv@16.0.3:
     resolution: {integrity: sha512-7GO6HghkA5fYG9TYnNxi14/7K9f5occMlp3zXAuSxn7CKCxt9xbNWG7yF8hTCSUchlfWSe3uLmlPfigevRItzQ==}
     engines: {node: '>=12'}
@@ -3252,16 +3243,11 @@
     resolution: {integrity: sha512-8Ofs/AUQh8MaEcrlq5xOX0CQ9ypTF5dl78mjlMNfOK08fzpgTHQRQPBxcPlEtIw0yRpws+Zo/3r+5WRby7u3Gg==}
     engines: {node: '>= 0.6'}
 
-<<<<<<< HEAD
   neo-async@2.6.2:
     resolution: {integrity: sha512-Yd3UES5mWCSqR+qNT93S3UoYUkqAZ9lLg8a7g9rimsWmYGK8cVToA4/sF3RrshdyV3sAGMXVUmpMYOw+dLpOuw==}
 
   next@15.4.2:
     resolution: {integrity: sha512-oH1rmFso+84NIkocfuxaGKcXIjMUTmnzV2x0m8qsYtB4gD6iflLMESXt5XJ8cFgWMBei4v88rNr/j+peNg72XA==}
-=======
-  next@15.4.4:
-    resolution: {integrity: sha512-kNcubvJjOL9yUOfwtZF3HfDhuhp+kVD+FM2A6Tyua1eI/xfmY4r/8ZS913MMz+oWKDlbps/dQOWdDricuIkXLw==}
->>>>>>> b7ec8ec9
     engines: {node: ^18.18.0 || ^19.8.0 || >= 20.0.0}
     hasBin: true
     peerDependencies:
@@ -3323,7 +3309,6 @@
   once@1.4.0:
     resolution: {integrity: sha512-lNaJgI+2Q5URQBkccEKHTQOPaXdUxnZZElQTZY0MFUAuaEqe1E+Nyvgdz/aIyNi6Z9MzO5dv1H8n58/GELp3+w==}
 
-<<<<<<< HEAD
   openai@4.23.0:
     resolution: {integrity: sha512-ey2CXh1OTcTUa0AWZWuTpgA9t5GuAG3DVU1MofCRUI7fQJij8XJ3Sr0VtgxoAE69C9wbHBMCux8Z/IQZfSwHiA==}
     hasBin: true
@@ -3340,8 +3325,6 @@
       zod:
         optional: true
 
-=======
->>>>>>> b7ec8ec9
   opentracing@0.14.7:
     resolution: {integrity: sha512-vz9iS7MJ5+Bp1URw8Khvdyw1H/hGvzHWlKQ7eRrQojSCDL1/SrWfrY9QebLw97n2deyRtzHRC3MkQfVNUCo91Q==}
     engines: {node: '>=0.10'}
@@ -4443,7 +4426,6 @@
   '@esbuild/win32-x64@0.25.6':
     optional: true
 
-<<<<<<< HEAD
   '@esbuild/win32-x64@0.25.8':
     optional: true
 
@@ -4452,8 +4434,6 @@
       eslint: 8.57.1
       eslint-visitor-keys: 3.4.3
 
-=======
->>>>>>> b7ec8ec9
   '@eslint-community/eslint-utils@4.7.0(eslint@9.30.1)':
     dependencies:
       eslint: 9.30.1
@@ -5711,7 +5691,6 @@
     dependencies:
       '@types/node': 22.16.2
 
-<<<<<<< HEAD
   '@types/node-fetch@2.6.13':
     dependencies:
       '@types/node': 22.16.2
@@ -5721,10 +5700,6 @@
     dependencies:
       undici-types: 5.26.5
 
-  '@types/node@18.7.11': {}
-
-=======
->>>>>>> b7ec8ec9
   '@types/node@20.19.7':
     dependencies:
       undici-types: 6.21.0
@@ -6048,13 +6023,10 @@
 
   argparse@2.0.1: {}
 
-<<<<<<< HEAD
   array-union@2.1.0: {}
 
   asap@2.0.6: {}
 
-=======
->>>>>>> b7ec8ec9
   assertion-error@2.0.1: {}
 
   ast-v8-to-istanbul@0.3.3:
@@ -6266,7 +6238,6 @@
 
   diff-match-patch@1.0.5: {}
 
-<<<<<<< HEAD
   digest-fetch@1.3.0:
     dependencies:
       base-64: 0.1.0
@@ -6280,8 +6251,6 @@
     dependencies:
       esutils: 2.0.3
 
-=======
->>>>>>> b7ec8ec9
   dotenv@16.0.3: {}
 
   dotenv@17.2.0: {}
@@ -6990,13 +6959,9 @@
 
   negotiator@1.0.0: {}
 
-<<<<<<< HEAD
   neo-async@2.6.2: {}
 
-  next@15.4.2(@opentelemetry/api@1.9.0)(react-dom@18.3.1(react@18.3.1))(react@18.3.1):
-=======
   next@15.4.4(@opentelemetry/api@1.9.0)(react-dom@18.3.1(react@18.3.1))(react@18.3.1):
->>>>>>> b7ec8ec9
     dependencies:
       '@next/env': 15.4.4
       '@swc/helpers': 0.5.15
@@ -7046,7 +7011,6 @@
     dependencies:
       wrappy: 1.0.2
 
-<<<<<<< HEAD
   openai@4.23.0:
     dependencies:
       '@types/node': 18.19.121
@@ -7065,8 +7029,6 @@
     optionalDependencies:
       zod: 3.25.76
 
-=======
->>>>>>> b7ec8ec9
   opentracing@0.14.7: {}
 
   optionator@0.9.4:
