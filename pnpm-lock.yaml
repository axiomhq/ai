lockfileVersion: '9.0'

settings:
  autoInstallPeers: true
  excludeLinksFromLockfile: false

catalogs:
  default:
    eslint:
      specifier: ^9.28.0
      version: 9.30.1
    prettier:
      specifier: ^3.5.3
      version: 3.6.2
    tsup:
      specifier: ^8.3.5
      version: 8.5.0
    typescript:
      specifier: ^5.8.3
      version: 5.8.3
    vitest:
      specifier: ^3.2.1
      version: 3.2.4
    zod:
      specifier: ^3.25.49
      version: 3.25.76

importers:

  .:
    devDependencies:
      prettier:
        specifier: 'catalog:'
        version: 3.6.2
      turbo:
        specifier: ^2.5.4
        version: 2.5.4

  examples/example-instrumentation-express:
    dependencies:
      '@ai-sdk/openai':
        specifier: ^1.3.23
        version: 1.3.23(zod@3.25.76)
      '@axiomhq/ai':
        specifier: workspace:*
        version: link:../../packages/ai
      '@opentelemetry/api':
        specifier: ^1.9.0
        version: 1.9.0
      '@opentelemetry/exporter-trace-otlp-proto':
        specifier: ^0.203.0
        version: 0.203.0(@opentelemetry/api@1.9.0)
      '@opentelemetry/instrumentation':
        specifier: ^0.203.0
        version: 0.203.0(@opentelemetry/api@1.9.0)
      '@opentelemetry/instrumentation-express':
        specifier: ^0.52.0
        version: 0.52.0(@opentelemetry/api@1.9.0)
      '@opentelemetry/instrumentation-http':
        specifier: ^0.203.0
        version: 0.203.0(@opentelemetry/api@1.9.0)
      '@opentelemetry/resources':
        specifier: ^2.0.1
        version: 2.0.1(@opentelemetry/api@1.9.0)
      '@opentelemetry/sdk-trace-base':
        specifier: ^2.0.1
        version: 2.0.1(@opentelemetry/api@1.9.0)
      '@opentelemetry/sdk-trace-node':
        specifier: ^2.0.1
        version: 2.0.1(@opentelemetry/api@1.9.0)
      '@opentelemetry/semantic-conventions':
        specifier: ^1.36.0
        version: 1.36.0
      ai:
        specifier: ^4.3.17
        version: 4.3.17(react@19.1.0)(zod@3.25.76)
      dotenv:
        specifier: ^17.2.0
        version: 17.2.0
      express:
        specifier: ^5.0.0
        version: 5.1.0
    devDependencies:
      '@repo/eslint-config':
        specifier: workspace:*
        version: link:../../internal/eslint-config
      '@types/express':
        specifier: ^4.17.21
        version: 4.17.23
      '@types/node':
        specifier: ^20.0.0
        version: 20.19.7
      eslint:
        specifier: 'catalog:'
        version: 9.30.1
      prettier:
        specifier: 'catalog:'
        version: 3.6.2
      tsx:
        specifier: ^4.0.0
        version: 4.20.3
      typescript:
        specifier: 'catalog:'
        version: 5.8.3

  examples/example-instrumentation-nextjs-v4:
    dependencies:
      '@ai-sdk/openai':
        specifier: ^1.3.23
        version: 1.3.23(zod@3.25.76)
      '@axiomhq/ai':
        specifier: workspace:*
        version: link:../../packages/ai
      '@opentelemetry/api':
        specifier: ^1.9.0
        version: 1.9.0
      '@opentelemetry/exporter-jaeger':
        specifier: ^2.0.1
        version: 2.0.1(@opentelemetry/api@1.9.0)
      '@opentelemetry/exporter-trace-otlp-http':
        specifier: ^0.202.0
        version: 0.202.0(@opentelemetry/api@1.9.0)
      '@opentelemetry/resources':
        specifier: ^2.0.1
        version: 2.0.1(@opentelemetry/api@1.9.0)
      '@opentelemetry/sdk-node':
        specifier: ^0.202.0
        version: 0.202.0(@opentelemetry/api@1.9.0)
      '@opentelemetry/sdk-trace-node':
        specifier: ^2.0.1
        version: 2.0.1(@opentelemetry/api@1.9.0)
      '@opentelemetry/semantic-conventions':
        specifier: ^1.34.0
        version: 1.36.0
      ai:
        specifier: ^4.3.16
        version: 4.3.17(react@18.3.1)(zod@3.25.76)
      next:
        specifier: latest
<<<<<<< HEAD
        version: 15.4.5(@opentelemetry/api@1.9.0)(react-dom@18.3.1(react@18.3.1))(react@18.3.1)
=======
        version: 15.4.4(@opentelemetry/api@1.9.0)(react-dom@18.3.1(react@18.3.1))(react@18.3.1)
>>>>>>> 6816a91a
      react:
        specifier: ^18.2.0
        version: 18.3.1
      react-dom:
        specifier: ^18.2.0
        version: 18.3.1(react@18.3.1)
      require-in-the-middle:
        specifier: ^7.5.2
        version: 7.5.2
      zod:
        specifier: 'catalog:'
        version: 3.25.76
    devDependencies:
      '@repo/eslint-config':
        specifier: workspace:*
        version: link:../../internal/eslint-config
      '@types/node':
        specifier: ^22.15.29
        version: 22.16.2
      '@types/react':
        specifier: ^18.2.8
        version: 18.2.8
      eslint:
        specifier: 'catalog:'
        version: 9.30.1
      typescript:
        specifier: 'catalog:'
        version: 5.8.3

  examples/example-instrumentation-nextjs-v5:
    dependencies:
      '@ai-sdk/openai':
        specifier: 2.0.0-beta.11
        version: 2.0.0-beta.11(zod@3.25.76)
      '@ai-sdk/react':
        specifier: 2.0.0-beta.25
        version: 2.0.0-beta.25(react@18.3.1)(zod@3.25.76)
      '@ai-sdk/rsc':
        specifier: 1.0.0-beta.25
        version: 1.0.0-beta.25(react@18.3.1)(zod@3.25.76)
      '@axiomhq/ai':
        specifier: workspace:*
        version: link:../../packages/ai
      '@opentelemetry/api':
        specifier: ^1.9.0
        version: 1.9.0
      '@opentelemetry/exporter-jaeger':
        specifier: ^2.0.1
        version: 2.0.1(@opentelemetry/api@1.9.0)
      '@opentelemetry/exporter-trace-otlp-http':
        specifier: ^0.202.0
        version: 0.202.0(@opentelemetry/api@1.9.0)
      '@opentelemetry/resources':
        specifier: ^2.0.1
        version: 2.0.1(@opentelemetry/api@1.9.0)
      '@opentelemetry/sdk-node':
        specifier: ^0.202.0
        version: 0.202.0(@opentelemetry/api@1.9.0)
      '@opentelemetry/sdk-trace-node':
        specifier: ^2.0.1
        version: 2.0.1(@opentelemetry/api@1.9.0)
      '@opentelemetry/semantic-conventions':
        specifier: ^1.34.0
        version: 1.36.0
      ai:
        specifier: 5.0.0-beta.24
        version: 5.0.0-beta.24(zod@3.25.76)
      next:
        specifier: latest
<<<<<<< HEAD
        version: 15.4.5(@opentelemetry/api@1.9.0)(react-dom@18.3.1(react@18.3.1))(react@18.3.1)
=======
        version: 15.4.4(@opentelemetry/api@1.9.0)(react-dom@18.3.1(react@18.3.1))(react@18.3.1)
>>>>>>> 6816a91a
      react:
        specifier: ^18.2.0
        version: 18.3.1
      react-dom:
        specifier: ^18.2.0
        version: 18.3.1(react@18.3.1)
      zod:
        specifier: 'catalog:'
        version: 3.25.76
    devDependencies:
      '@repo/eslint-config':
        specifier: workspace:*
        version: link:../../internal/eslint-config
      '@types/node':
        specifier: ^22.15.29
        version: 22.16.2
      '@types/react':
        specifier: ^18.2.8
        version: 18.2.8
      eslint:
        specifier: 'catalog:'
        version: 9.30.1
      typescript:
        specifier: 'catalog:'
        version: 5.8.3

  examples/example-middleware:
    dependencies:
      '@ai-sdk/openai':
        specifier: ^1.3.23
        version: 1.3.23(zod@3.25.76)
      '@ai-sdk/openaiv1':
        specifier: npm:@ai-sdk/openai@^1.3.23
        version: '@ai-sdk/openai@1.3.23(zod@3.25.76)'
      '@ai-sdk/openaiv2':
        specifier: npm:@ai-sdk/openai@2.0.0-beta.12
        version: '@ai-sdk/openai@2.0.0-beta.12(zod@3.25.76)'
      '@axiomhq/ai':
        specifier: workspace:*
        version: link:../../packages/ai
      '@opentelemetry/api':
        specifier: ^1.4.0
        version: 1.9.0
      '@opentelemetry/exporter-trace-otlp-proto':
        specifier: ^0.41.0
        version: 0.41.2(@opentelemetry/api@1.9.0)
      '@opentelemetry/resources':
        specifier: ^1.13.0
        version: 1.30.1(@opentelemetry/api@1.9.0)
      '@opentelemetry/sdk-trace-base':
        specifier: ^1.13.0
        version: 1.30.1(@opentelemetry/api@1.9.0)
      '@opentelemetry/sdk-trace-node':
        specifier: ^1.13.0
        version: 1.30.1(@opentelemetry/api@1.9.0)
      '@opentelemetry/semantic-conventions':
        specifier: ^1.13.0
        version: 1.36.0
      ai:
        specifier: ^4.3.19
        version: 4.3.19(react@19.1.0)(zod@3.25.76)
      aiv4:
        specifier: npm:ai@^4.3.19
        version: ai@4.3.19(react@19.1.0)(zod@3.25.76)
      aiv5:
        specifier: npm:ai@5.0.0-beta.28
        version: ai@5.0.0-beta.28(zod@3.25.76)
      dotenv:
        specifier: ^17.2.0
        version: 17.2.0
    devDependencies:
      '@repo/eslint-config':
        specifier: workspace:*
        version: link:../../internal/eslint-config
      '@types/node':
        specifier: ^22.0.0
        version: 22.16.2
      typescript:
        specifier: 'catalog:'
        version: 5.8.3

  internal/eslint-config:
    devDependencies:
      '@eslint/compat':
        specifier: ^1.2.5
        version: 1.3.1(eslint@9.30.1)
      '@eslint/js':
        specifier: ^9.17.0
        version: 9.30.1
      '@typescript-eslint/parser':
        specifier: ^8.34.0
        version: 8.36.0(eslint@9.30.1)(typescript@5.8.3)
      eslint:
        specifier: 'catalog:'
        version: 9.30.1
      eslint-config-prettier:
        specifier: ^9.1.0
        version: 9.1.0(eslint@9.30.1)
      eslint-plugin-tsdoc:
        specifier: ^0.4.0
        version: 0.4.0
      eslint-plugin-turbo:
        specifier: ^2.3.0
        version: 2.5.4(eslint@9.30.1)(turbo@2.5.4)
      globals:
        specifier: ^15.12.0
        version: 15.15.0
      prettier:
        specifier: 'catalog:'
        version: 3.6.2
      typescript:
        specifier: 'catalog:'
        version: 5.8.3
      typescript-eslint:
        specifier: ^8.15.0
        version: 8.36.0(eslint@9.30.1)(typescript@5.8.3)

  packages/ai:
    dependencies:
      '@opentelemetry/auto-instrumentations-node':
        specifier: ^0.60.1
        version: 0.60.1(@opentelemetry/api@1.9.0)(@opentelemetry/core@2.0.1(@opentelemetry/api@1.9.0))
      '@opentelemetry/context-async-hooks':
        specifier: ^2.0.1
        version: 2.0.1(@opentelemetry/api@1.9.0)
      '@opentelemetry/exporter-trace-otlp-http':
        specifier: ^0.202.0
        version: 0.202.0(@opentelemetry/api@1.9.0)
      '@opentelemetry/resources':
        specifier: ^2.0.1
        version: 2.0.1(@opentelemetry/api@1.9.0)
      '@opentelemetry/sdk-node':
        specifier: ^0.202.0
        version: 0.202.0(@opentelemetry/api@1.9.0)
      '@opentelemetry/sdk-trace-node':
        specifier: ^2.0.1
        version: 2.0.1(@opentelemetry/api@1.9.0)
      '@opentelemetry/semantic-conventions':
        specifier: ^1.36.0
        version: 1.36.0
      zod:
        specifier: 'catalog:'
        version: 3.25.76
    devDependencies:
      '@ai-sdk/anthropicv1':
        specifier: npm:@ai-sdk/anthropic@^1.2.12
        version: '@ai-sdk/anthropic@1.2.12(zod@3.25.76)'
      '@ai-sdk/anthropicv2':
        specifier: npm:@ai-sdk/anthropic@2.0.0-beta.9
        version: '@ai-sdk/anthropic@2.0.0-beta.9(zod@3.25.76)'
      '@ai-sdk/openaiv1':
        specifier: npm:@ai-sdk/openai@^1.3.23
        version: '@ai-sdk/openai@1.3.23(zod@3.25.76)'
      '@ai-sdk/openaiv2':
        specifier: npm:@ai-sdk/openai@2.0.0-beta.12
        version: '@ai-sdk/openai@2.0.0-beta.12(zod@3.25.76)'
      '@ai-sdk/providerv1':
        specifier: npm:@ai-sdk/provider@^1.1.3
        version: '@ai-sdk/provider@1.1.3'
      '@ai-sdk/providerv2':
        specifier: npm:@ai-sdk/provider@2.0.0-beta.1
        version: '@ai-sdk/provider@2.0.0-beta.1'
      '@opentelemetry/api':
        specifier: ^1.9.0
        version: 1.9.0
      '@opentelemetry/core':
        specifier: ^2.0.1
        version: 2.0.1(@opentelemetry/api@1.9.0)
      '@opentelemetry/sdk-trace-base':
        specifier: ^2.0.1
        version: 2.0.1(@opentelemetry/api@1.9.0)
      '@repo/eslint-config':
        specifier: workspace:*
        version: link:../../internal/eslint-config
      '@types/node':
        specifier: ^22.15.29
        version: 22.16.2
      '@types/nunjucks':
        specifier: ^3.2.6
        version: 3.2.6
      '@vitest/coverage-v8':
        specifier: ^3.2.4
        version: 3.2.4(vitest@3.2.4(@types/node@22.16.2)(tsx@4.20.3))
      aiv4:
        specifier: npm:ai@^4.3.19
        version: ai@4.3.19(react@19.1.0)(zod@3.25.76)
      aiv5:
<<<<<<< HEAD
        specifier: npm:ai@^5.0.0
        version: ai@5.0.0(zod@3.25.76)
=======
        specifier: npm:ai@5.0.0-beta.28
        version: ai@5.0.0-beta.28(zod@3.25.76)
>>>>>>> 6816a91a
      eslint:
        specifier: 'catalog:'
        version: 9.30.1
      prettier:
        specifier: 'catalog:'
        version: 3.6.2
      tsup:
        specifier: 'catalog:'
        version: 8.5.0(postcss@8.5.6)(tsx@4.20.3)(typescript@5.8.3)
      typescript:
        specifier: 'catalog:'
        version: 5.8.3
      vitest:
        specifier: 'catalog:'
        version: 3.2.4(@types/node@22.16.2)(tsx@4.20.3)

packages:

  '@ai-sdk/anthropic@1.2.12':
    resolution: {integrity: sha512-YSzjlko7JvuiyQFmI9RN1tNZdEiZxc+6xld/0tq/VkJaHpEzGAb1yiNxxvmYVcjvfu/PcvCxAAYXmTYQQ63IHQ==}
    engines: {node: '>=18'}
    peerDependencies:
      zod: ^3.0.0

  '@ai-sdk/anthropic@2.0.0-beta.9':
    resolution: {integrity: sha512-9K1qbLMhehoyVipyX9eDau0xT8oc/BbrPIe0jTh9/arw46rRFMbhkB7Bahhl1+gdKKoMUYQ3eH3Z0HG8vQG8Gg==}
    engines: {node: '>=18'}
    peerDependencies:
      zod: ^3.25.76 || ^4

  '@ai-sdk/gateway@1.0.0':
    resolution: {integrity: sha512-VEm87DyRx1yIPywbTy8ntoyh4jEDv1rJ88m+2I7zOm08jJI5BhFtAWh0OF6YzZu1Vu4NxhOWO4ssGdsqydDQ3A==}
    engines: {node: '>=18'}
    peerDependencies:
      zod: ^3.25.76 || ^4

  '@ai-sdk/gateway@1.0.0-beta.10':
    resolution: {integrity: sha512-v+LXXm8INLYAdxHnNMVAJ/B7k+Nejn5dCQMg/F8SRetB5dEQ4sbfimE+b6rawILJznnsy2fugUO1oFFXlUS5Yg==}
    engines: {node: '>=18'}
    peerDependencies:
      zod: ^3.25.76 || ^4

<<<<<<< HEAD
  '@ai-sdk/gateway@1.0.0-beta.11':
    resolution: {integrity: sha512-dnRUPzSLvp3xvIx6M4FIz4ht8dfL8JkPKwH+akj10im4zbxUii3c3TQ3BJLRdx2Gq/SeljE9H0dX7PDtVyIrbQ==}
=======
  '@ai-sdk/gateway@1.0.0-beta.14':
    resolution: {integrity: sha512-jsOZoz4hd1vSQ6PBftdQ/j3hPC4Fxf7tY2slCgdpMEevrqFVmRBp6W5xEELDa2wXuPQ/3QxtrQhQU7Qxj42p2Q==}
>>>>>>> 6816a91a
    engines: {node: '>=18'}
    peerDependencies:
      zod: ^3.25.76 || ^4

  '@ai-sdk/openai@1.3.23':
    resolution: {integrity: sha512-86U7rFp8yacUAOE/Jz8WbGcwMCqWvjK33wk5DXkfnAOEn3mx2r7tNSJdjukQFZbAK97VMXGPPHxF+aEARDXRXQ==}
    engines: {node: '>=18'}
    peerDependencies:
      zod: ^3.0.0

  '@ai-sdk/openai@2.0.0-beta.11':
    resolution: {integrity: sha512-HQXUMb1V6Xr8EBYvEDwNb8ISyRqyxg2zUst7lzPb6s1nGDKJRBTfSyytNWRL9dZ9vxjM2wK34cltCfZbjaHpAA==}
    engines: {node: '>=18'}
    peerDependencies:
      zod: ^3.25.76 || ^4

  '@ai-sdk/openai@2.0.0-beta.12':
    resolution: {integrity: sha512-aXeNztqa1Lum46AcaJpoALfiH9VKly/aQTFU0xFzNo0/o/2fOpfJ82xG9DXrYBCWpnxAhrSEcyeqRB71d8gI6Q==}
    engines: {node: '>=18'}
    peerDependencies:
      zod: ^3.25.76 || ^4

  '@ai-sdk/provider-utils@2.2.8':
    resolution: {integrity: sha512-fqhG+4sCVv8x7nFzYnFo19ryhAa3w096Kmc3hWxMQfW/TubPOmt3A6tYZhl4mUfQWWQMsuSkLrtjlWuXBVSGQA==}
    engines: {node: '>=18'}
    peerDependencies:
      zod: ^3.23.8

<<<<<<< HEAD
  '@ai-sdk/provider-utils@3.0.0':
    resolution: {integrity: sha512-BoQZtGcBxkeSH1zK+SRYNDtJPIPpacTeiMZqnG4Rv6xXjEwM0FH4MGs9c+PlhyEWmQCzjRM2HAotEydFhD4dYw==}
    engines: {node: '>=18'}
    peerDependencies:
      zod: ^3.25.76 || ^4

  '@ai-sdk/provider-utils@3.0.0-beta.2':
    resolution: {integrity: sha512-H4K+4weOVgWqrDDeAbQWoA4U5mN4WrQPHQFdH7ynQYcnhj/pzctU9Q6mGlR5ESMWxaXxazxlOblSITlXo9bahA==}
    engines: {node: '>=18'}
    peerDependencies:
      zod: ^3.25.49

  '@ai-sdk/provider-utils@3.0.0-beta.4':
    resolution: {integrity: sha512-6/ldkUlM7qZCe7sUD/YzgR6dRADjp68whGODikuh9L2HJJElKrOetRD3wE6fA0/TYGcG8g3gUVmiXj+dGhYiFA==}
=======
  '@ai-sdk/provider-utils@3.0.0-beta.5':
    resolution: {integrity: sha512-4Dv/wiGZrvO6fI7P0yMLa4XZru0XW8LPibTObbkHBdweLUVGIze7aCfxxQeY44Uqcbl/h6/yBTkx2XmPtwf/Ow==}
>>>>>>> 6816a91a
    engines: {node: '>=18'}
    peerDependencies:
      zod: ^3.25.76 || ^4

  '@ai-sdk/provider-utils@3.0.0-beta.6':
    resolution: {integrity: sha512-r8Nswwko+7nuLnLxprPgAxjGcpjq5fnFmfFwtkz4k9KfF1Z6Nkwvl8+Ee9BULBWXOqbtJGh9iCiJaTPBnhZrqw==}
    engines: {node: '>=18'}
    peerDependencies:
      zod: ^3.25.76 || ^4

  '@ai-sdk/provider@1.1.3':
    resolution: {integrity: sha512-qZMxYJ0qqX/RfnuIaab+zp8UAeJn/ygXXAffR5I4N0n1IrvA6qBsjc8hXLmBiMV2zoXlifkacF7sEFnYnjBcqg==}
    engines: {node: '>=18'}

  '@ai-sdk/provider@2.0.0':
    resolution: {integrity: sha512-6o7Y2SeO9vFKB8lArHXehNuusnpddKPk7xqL7T2/b+OvXMRIXUO1rR4wcv1hAFUAT9avGZshty3Wlua/XA7TvA==}
    engines: {node: '>=18'}

  '@ai-sdk/provider@2.0.0-beta.1':
    resolution: {integrity: sha512-Z8SPncMtS3RsoXITmT7NVwrAq6M44dmw0DoUOYJqNNtCu8iMWuxB8Nxsoqpa0uEEy9R1V1ZThJAXTYgjTUxl3w==}
    engines: {node: '>=18'}

  '@ai-sdk/react@1.2.12':
    resolution: {integrity: sha512-jK1IZZ22evPZoQW3vlkZ7wvjYGYF+tRBKXtrcolduIkQ/m/sOAVcVeVDUDvh1T91xCnWCdUGCPZg2avZ90mv3g==}
    engines: {node: '>=18'}
    peerDependencies:
      react: ^18 || ^19 || ^19.0.0-rc
      zod: ^3.23.8
    peerDependenciesMeta:
      zod:
        optional: true

  '@ai-sdk/react@2.0.0-beta.25':
    resolution: {integrity: sha512-3f3f/z3idsH+sctQJ7t0enFywzIbHXDM6a3tvdPMX1dI53mAsVfyhaHzz8WT9swW3Mmphj0i5fZCH4t78m0L4A==}
    engines: {node: '>=18'}
    peerDependencies:
      react: ^18 || ^19 || ^19.0.0-rc
      zod: ^3.25.76 || ^4
    peerDependenciesMeta:
      zod:
        optional: true

  '@ai-sdk/rsc@1.0.0-beta.25':
    resolution: {integrity: sha512-z+77ZCTam/F5K4Eizja6xZNnySYIxxvzJX2SuvqLzMHWxsvDo3M5qwe3orJefVScNtm/QvwjuIiFYzt19rR/xw==}
    engines: {node: '>=18'}
    peerDependencies:
      react: ^18 || ^19 || ^19.0.0-rc
      zod: ^3.25.76 || ^4
    peerDependenciesMeta:
      zod:
        optional: true

  '@ai-sdk/ui-utils@1.2.11':
    resolution: {integrity: sha512-3zcwCc8ezzFlwp3ZD15wAPjf2Au4s3vAbKsXQVyhxODHcmu0iyPO2Eua6D/vicq/AUm/BAo60r97O6HU+EI0+w==}
    engines: {node: '>=18'}
    peerDependencies:
      zod: ^3.23.8

  '@ampproject/remapping@2.3.0':
    resolution: {integrity: sha512-30iZtAPgz+LTIYoeivqYo853f02jBYSd5uGnGpkFV0M3xOt9aN73erkgYAmZU43x4VfqcnLxW9Kpg3R5LC4YYw==}
    engines: {node: '>=6.0.0'}

  '@babel/helper-string-parser@7.27.1':
    resolution: {integrity: sha512-qMlSxKbpRlAridDExk92nSobyDdpPijUq2DW6oDnUqd0iOGxmQjyqhMIihI9+zv4LPyZdRje2cavWPbCbWm3eA==}
    engines: {node: '>=6.9.0'}

  '@babel/helper-validator-identifier@7.27.1':
    resolution: {integrity: sha512-D2hP9eA+Sqx1kBZgzxZh0y1trbuU+JoDkiEwqhQ36nodYqJwyEIhPSdMNd7lOm/4io72luTPWH20Yda0xOuUow==}
    engines: {node: '>=6.9.0'}

  '@babel/parser@7.28.0':
    resolution: {integrity: sha512-jVZGvOxOuNSsuQuLRTh13nU0AogFlw32w/MT+LV6D3sP5WdbW61E77RnkbaO2dUvmPAYrBDJXGn5gGS6tH4j8g==}
    engines: {node: '>=6.0.0'}
    hasBin: true

  '@babel/types@7.28.0':
    resolution: {integrity: sha512-jYnje+JyZG5YThjHiF28oT4SIZLnYOcSBb6+SDaFIyzDVSkXQmQQYclJ2R+YxcdmK0AX6x1E5OQNtuh3jHDrUg==}
    engines: {node: '>=6.9.0'}

  '@bcoe/v8-coverage@1.0.2':
    resolution: {integrity: sha512-6zABk/ECA/QYSCQ1NGiVwwbQerUCZ+TQbp64Q3AgmfNvurHH0j8TtXa1qbShXA6qqkpAj4V5W8pP6mLe1mcMqA==}
    engines: {node: '>=18'}

  '@emnapi/runtime@1.4.4':
    resolution: {integrity: sha512-hHyapA4A3gPaDCNfiqyZUStTMqIkKRshqPIuDOXv1hcBnD4U3l8cP0T1HMCfGRxQ6V64TGCcoswChANyOAwbQg==}

  '@esbuild/aix-ppc64@0.25.6':
    resolution: {integrity: sha512-ShbM/3XxwuxjFiuVBHA+d3j5dyac0aEVVq1oluIDf71hUw0aRF59dV/efUsIwFnR6m8JNM2FjZOzmaZ8yG61kw==}
    engines: {node: '>=18'}
    cpu: [ppc64]
    os: [aix]

  '@esbuild/android-arm64@0.25.6':
    resolution: {integrity: sha512-hd5zdUarsK6strW+3Wxi5qWws+rJhCCbMiC9QZyzoxfk5uHRIE8T287giQxzVpEvCwuJ9Qjg6bEjcRJcgfLqoA==}
    engines: {node: '>=18'}
    cpu: [arm64]
    os: [android]

  '@esbuild/android-arm@0.25.6':
    resolution: {integrity: sha512-S8ToEOVfg++AU/bHwdksHNnyLyVM+eMVAOf6yRKFitnwnbwwPNqKr3srzFRe7nzV69RQKb5DgchIX5pt3L53xg==}
    engines: {node: '>=18'}
    cpu: [arm]
    os: [android]

  '@esbuild/android-x64@0.25.6':
    resolution: {integrity: sha512-0Z7KpHSr3VBIO9A/1wcT3NTy7EB4oNC4upJ5ye3R7taCc2GUdeynSLArnon5G8scPwaU866d3H4BCrE5xLW25A==}
    engines: {node: '>=18'}
    cpu: [x64]
    os: [android]

  '@esbuild/darwin-arm64@0.25.6':
    resolution: {integrity: sha512-FFCssz3XBavjxcFxKsGy2DYK5VSvJqa6y5HXljKzhRZ87LvEi13brPrf/wdyl/BbpbMKJNOr1Sd0jtW4Ge1pAA==}
    engines: {node: '>=18'}
    cpu: [arm64]
    os: [darwin]

  '@esbuild/darwin-x64@0.25.6':
    resolution: {integrity: sha512-GfXs5kry/TkGM2vKqK2oyiLFygJRqKVhawu3+DOCk7OxLy/6jYkWXhlHwOoTb0WqGnWGAS7sooxbZowy+pK9Yg==}
    engines: {node: '>=18'}
    cpu: [x64]
    os: [darwin]

  '@esbuild/freebsd-arm64@0.25.6':
    resolution: {integrity: sha512-aoLF2c3OvDn2XDTRvn8hN6DRzVVpDlj2B/F66clWd/FHLiHaG3aVZjxQX2DYphA5y/evbdGvC6Us13tvyt4pWg==}
    engines: {node: '>=18'}
    cpu: [arm64]
    os: [freebsd]

  '@esbuild/freebsd-x64@0.25.6':
    resolution: {integrity: sha512-2SkqTjTSo2dYi/jzFbU9Plt1vk0+nNg8YC8rOXXea+iA3hfNJWebKYPs3xnOUf9+ZWhKAaxnQNUf2X9LOpeiMQ==}
    engines: {node: '>=18'}
    cpu: [x64]
    os: [freebsd]

  '@esbuild/linux-arm64@0.25.6':
    resolution: {integrity: sha512-b967hU0gqKd9Drsh/UuAm21Khpoh6mPBSgz8mKRq4P5mVK8bpA+hQzmm/ZwGVULSNBzKdZPQBRT3+WuVavcWsQ==}
    engines: {node: '>=18'}
    cpu: [arm64]
    os: [linux]

  '@esbuild/linux-arm@0.25.6':
    resolution: {integrity: sha512-SZHQlzvqv4Du5PrKE2faN0qlbsaW/3QQfUUc6yO2EjFcA83xnwm91UbEEVx4ApZ9Z5oG8Bxz4qPE+HFwtVcfyw==}
    engines: {node: '>=18'}
    cpu: [arm]
    os: [linux]

  '@esbuild/linux-ia32@0.25.6':
    resolution: {integrity: sha512-aHWdQ2AAltRkLPOsKdi3xv0mZ8fUGPdlKEjIEhxCPm5yKEThcUjHpWB1idN74lfXGnZ5SULQSgtr5Qos5B0bPw==}
    engines: {node: '>=18'}
    cpu: [ia32]
    os: [linux]

  '@esbuild/linux-loong64@0.25.6':
    resolution: {integrity: sha512-VgKCsHdXRSQ7E1+QXGdRPlQ/e08bN6WMQb27/TMfV+vPjjTImuT9PmLXupRlC90S1JeNNW5lzkAEO/McKeJ2yg==}
    engines: {node: '>=18'}
    cpu: [loong64]
    os: [linux]

  '@esbuild/linux-mips64el@0.25.6':
    resolution: {integrity: sha512-WViNlpivRKT9/py3kCmkHnn44GkGXVdXfdc4drNmRl15zVQ2+D2uFwdlGh6IuK5AAnGTo2qPB1Djppj+t78rzw==}
    engines: {node: '>=18'}
    cpu: [mips64el]
    os: [linux]

  '@esbuild/linux-ppc64@0.25.6':
    resolution: {integrity: sha512-wyYKZ9NTdmAMb5730I38lBqVu6cKl4ZfYXIs31Baf8aoOtB4xSGi3THmDYt4BTFHk7/EcVixkOV2uZfwU3Q2Jw==}
    engines: {node: '>=18'}
    cpu: [ppc64]
    os: [linux]

  '@esbuild/linux-riscv64@0.25.6':
    resolution: {integrity: sha512-KZh7bAGGcrinEj4qzilJ4hqTY3Dg2U82c8bv+e1xqNqZCrCyc+TL9AUEn5WGKDzm3CfC5RODE/qc96OcbIe33w==}
    engines: {node: '>=18'}
    cpu: [riscv64]
    os: [linux]

  '@esbuild/linux-s390x@0.25.6':
    resolution: {integrity: sha512-9N1LsTwAuE9oj6lHMyyAM+ucxGiVnEqUdp4v7IaMmrwb06ZTEVCIs3oPPplVsnjPfyjmxwHxHMF8b6vzUVAUGw==}
    engines: {node: '>=18'}
    cpu: [s390x]
    os: [linux]

  '@esbuild/linux-x64@0.25.6':
    resolution: {integrity: sha512-A6bJB41b4lKFWRKNrWoP2LHsjVzNiaurf7wyj/XtFNTsnPuxwEBWHLty+ZE0dWBKuSK1fvKgrKaNjBS7qbFKig==}
    engines: {node: '>=18'}
    cpu: [x64]
    os: [linux]

  '@esbuild/netbsd-arm64@0.25.6':
    resolution: {integrity: sha512-IjA+DcwoVpjEvyxZddDqBY+uJ2Snc6duLpjmkXm/v4xuS3H+3FkLZlDm9ZsAbF9rsfP3zeA0/ArNDORZgrxR/Q==}
    engines: {node: '>=18'}
    cpu: [arm64]
    os: [netbsd]

  '@esbuild/netbsd-x64@0.25.6':
    resolution: {integrity: sha512-dUXuZr5WenIDlMHdMkvDc1FAu4xdWixTCRgP7RQLBOkkGgwuuzaGSYcOpW4jFxzpzL1ejb8yF620UxAqnBrR9g==}
    engines: {node: '>=18'}
    cpu: [x64]
    os: [netbsd]

  '@esbuild/openbsd-arm64@0.25.6':
    resolution: {integrity: sha512-l8ZCvXP0tbTJ3iaqdNf3pjaOSd5ex/e6/omLIQCVBLmHTlfXW3zAxQ4fnDmPLOB1x9xrcSi/xtCWFwCZRIaEwg==}
    engines: {node: '>=18'}
    cpu: [arm64]
    os: [openbsd]

  '@esbuild/openbsd-x64@0.25.6':
    resolution: {integrity: sha512-hKrmDa0aOFOr71KQ/19JC7az1P0GWtCN1t2ahYAf4O007DHZt/dW8ym5+CUdJhQ/qkZmI1HAF8KkJbEFtCL7gw==}
    engines: {node: '>=18'}
    cpu: [x64]
    os: [openbsd]

  '@esbuild/openharmony-arm64@0.25.6':
    resolution: {integrity: sha512-+SqBcAWoB1fYKmpWoQP4pGtx+pUUC//RNYhFdbcSA16617cchuryuhOCRpPsjCblKukAckWsV+aQ3UKT/RMPcA==}
    engines: {node: '>=18'}
    cpu: [arm64]
    os: [openharmony]

  '@esbuild/sunos-x64@0.25.6':
    resolution: {integrity: sha512-dyCGxv1/Br7MiSC42qinGL8KkG4kX0pEsdb0+TKhmJZgCUDBGmyo1/ArCjNGiOLiIAgdbWgmWgib4HoCi5t7kA==}
    engines: {node: '>=18'}
    cpu: [x64]
    os: [sunos]

  '@esbuild/win32-arm64@0.25.6':
    resolution: {integrity: sha512-42QOgcZeZOvXfsCBJF5Afw73t4veOId//XD3i+/9gSkhSV6Gk3VPlWncctI+JcOyERv85FUo7RxuxGy+z8A43Q==}
    engines: {node: '>=18'}
    cpu: [arm64]
    os: [win32]

  '@esbuild/win32-ia32@0.25.6':
    resolution: {integrity: sha512-4AWhgXmDuYN7rJI6ORB+uU9DHLq/erBbuMoAuB4VWJTu5KtCgcKYPynF0YI1VkBNuEfjNlLrFr9KZPJzrtLkrQ==}
    engines: {node: '>=18'}
    cpu: [ia32]
    os: [win32]

  '@esbuild/win32-x64@0.25.6':
    resolution: {integrity: sha512-NgJPHHbEpLQgDH2MjQu90pzW/5vvXIZ7KOnPyNBm92A6WgZ/7b6fJyUBjoumLqeOQQGqY2QjQxRo97ah4Sj0cA==}
    engines: {node: '>=18'}
    cpu: [x64]
    os: [win32]

  '@eslint-community/eslint-utils@4.7.0':
    resolution: {integrity: sha512-dyybb3AcajC7uha6CvhdVRJqaKyn7w2YKqKyAN37NKYgZT36w+iRb0Dymmc5qEJ549c/S31cMMSFd75bteCpCw==}
    engines: {node: ^12.22.0 || ^14.17.0 || >=16.0.0}
    peerDependencies:
      eslint: ^6.0.0 || ^7.0.0 || >=8.0.0

  '@eslint-community/regexpp@4.12.1':
    resolution: {integrity: sha512-CCZCDJuduB9OUkFkY2IgppNZMi2lBQgD2qzwXkEia16cge2pijY/aXi96CJMquDMn3nJdlPV1A5KrJEXwfLNzQ==}
    engines: {node: ^12.0.0 || ^14.0.0 || >=16.0.0}

  '@eslint/compat@1.3.1':
    resolution: {integrity: sha512-k8MHony59I5EPic6EQTCNOuPoVBnoYXkP+20xvwFjN7t0qI3ImyvyBgg+hIVPwC8JaxVjjUZld+cLfBLFDLucg==}
    engines: {node: ^18.18.0 || ^20.9.0 || >=21.1.0}
    peerDependencies:
      eslint: ^8.40 || 9
    peerDependenciesMeta:
      eslint:
        optional: true

  '@eslint/config-array@0.21.0':
    resolution: {integrity: sha512-ENIdc4iLu0d93HeYirvKmrzshzofPw6VkZRKQGe9Nv46ZnWUzcF1xV01dcvEg/1wXUR61OmmlSfyeyO7EvjLxQ==}
    engines: {node: ^18.18.0 || ^20.9.0 || >=21.1.0}

  '@eslint/config-helpers@0.3.0':
    resolution: {integrity: sha512-ViuymvFmcJi04qdZeDc2whTHryouGcDlaxPqarTD0ZE10ISpxGUVZGZDx4w01upyIynL3iu6IXH2bS1NhclQMw==}
    engines: {node: ^18.18.0 || ^20.9.0 || >=21.1.0}

  '@eslint/core@0.14.0':
    resolution: {integrity: sha512-qIbV0/JZr7iSDjqAc60IqbLdsj9GDt16xQtWD+B78d/HAlvysGdZZ6rpJHGAc2T0FQx1X6thsSPdnoiGKdNtdg==}
    engines: {node: ^18.18.0 || ^20.9.0 || >=21.1.0}

  '@eslint/core@0.15.1':
    resolution: {integrity: sha512-bkOp+iumZCCbt1K1CmWf0R9pM5yKpDv+ZXtvSyQpudrI9kuFLp+bM2WOPXImuD/ceQuaa8f5pj93Y7zyECIGNA==}
    engines: {node: ^18.18.0 || ^20.9.0 || >=21.1.0}

  '@eslint/eslintrc@3.3.1':
    resolution: {integrity: sha512-gtF186CXhIl1p4pJNGZw8Yc6RlshoePRvE0X91oPGb3vZ8pM3qOS9W9NGPat9LziaBV7XrJWGylNQXkGcnM3IQ==}
    engines: {node: ^18.18.0 || ^20.9.0 || >=21.1.0}

  '@eslint/js@9.30.1':
    resolution: {integrity: sha512-zXhuECFlyep42KZUhWjfvsmXGX39W8K8LFb8AWXM9gSV9dQB+MrJGLKvW6Zw0Ggnbpw0VHTtrhFXYe3Gym18jg==}
    engines: {node: ^18.18.0 || ^20.9.0 || >=21.1.0}

  '@eslint/object-schema@2.1.6':
    resolution: {integrity: sha512-RBMg5FRL0I0gs51M/guSAj5/e14VQ4tpZnQNWwuDT66P14I43ItmPfIZRhO9fUVIPOAQXU47atlywZ/czoqFPA==}
    engines: {node: ^18.18.0 || ^20.9.0 || >=21.1.0}

  '@eslint/plugin-kit@0.3.3':
    resolution: {integrity: sha512-1+WqvgNMhmlAambTvT3KPtCl/Ibr68VldY2XY40SL1CE0ZXiakFR/cbTspaF5HsnpDMvcYYoJHfl4980NBjGag==}
    engines: {node: ^18.18.0 || ^20.9.0 || >=21.1.0}

  '@grpc/grpc-js@1.13.4':
    resolution: {integrity: sha512-GsFaMXCkMqkKIvwCQjCrwH+GHbPKBjhwo/8ZuUkWHqbI73Kky9I+pQltrlT0+MWpedCoosda53lgjYfyEPgxBg==}
    engines: {node: '>=12.10.0'}

  '@grpc/proto-loader@0.7.15':
    resolution: {integrity: sha512-tMXdRCfYVixjuFK+Hk0Q1s38gV9zDiDJfWL3h1rv4Qc39oILCu1TRTDt7+fGUI8K4G1Fj125Hx/ru3azECWTyQ==}
    engines: {node: '>=6'}
    hasBin: true

  '@humanfs/core@0.19.1':
    resolution: {integrity: sha512-5DyQ4+1JEUzejeK1JGICcideyfUbGixgS9jNgex5nqkW+cY7WZhxBigmieN5Qnw9ZosSNVC9KQKyb+GUaGyKUA==}
    engines: {node: '>=18.18.0'}

  '@humanfs/node@0.16.6':
    resolution: {integrity: sha512-YuI2ZHQL78Q5HbhDiBA1X4LmYdXCKCMQIfw0pw7piHJwyREFebJUvrQN4cMssyES6x+vfUbx1CIpaQUKYdQZOw==}
    engines: {node: '>=18.18.0'}

  '@humanwhocodes/module-importer@1.0.1':
    resolution: {integrity: sha512-bxveV4V8v5Yb4ncFTT3rPSgZBOpCkjfK0y4oVVVJwIuDVBRMDXrPyXRL988i5ap9m9bnyEEjWfm5WkBmtffLfA==}
    engines: {node: '>=12.22'}

  '@humanwhocodes/retry@0.3.1':
    resolution: {integrity: sha512-JBxkERygn7Bv/GbN5Rv8Ul6LVknS+5Bp6RgDC/O8gEBU/yeH5Ui5C/OlWrTb6qct7LjjfT6Re2NxB0ln0yYybA==}
    engines: {node: '>=18.18'}

  '@humanwhocodes/retry@0.4.3':
    resolution: {integrity: sha512-bV0Tgo9K4hfPCek+aMAn81RppFKv2ySDQeMoSZuvTASywNTnVJCArCZE2FWqpvIatKu7VMRLWlR1EazvVhDyhQ==}
    engines: {node: '>=18.18'}

  '@img/sharp-darwin-arm64@0.34.3':
    resolution: {integrity: sha512-ryFMfvxxpQRsgZJqBd4wsttYQbCxsJksrv9Lw/v798JcQ8+w84mBWuXwl+TT0WJ/WrYOLaYpwQXi3sA9nTIaIg==}
    engines: {node: ^18.17.0 || ^20.3.0 || >=21.0.0}
    cpu: [arm64]
    os: [darwin]

  '@img/sharp-darwin-x64@0.34.3':
    resolution: {integrity: sha512-yHpJYynROAj12TA6qil58hmPmAwxKKC7reUqtGLzsOHfP7/rniNGTL8tjWX6L3CTV4+5P4ypcS7Pp+7OB+8ihA==}
    engines: {node: ^18.17.0 || ^20.3.0 || >=21.0.0}
    cpu: [x64]
    os: [darwin]

  '@img/sharp-libvips-darwin-arm64@1.2.0':
    resolution: {integrity: sha512-sBZmpwmxqwlqG9ueWFXtockhsxefaV6O84BMOrhtg/YqbTaRdqDE7hxraVE3y6gVM4eExmfzW4a8el9ArLeEiQ==}
    cpu: [arm64]
    os: [darwin]

  '@img/sharp-libvips-darwin-x64@1.2.0':
    resolution: {integrity: sha512-M64XVuL94OgiNHa5/m2YvEQI5q2cl9d/wk0qFTDVXcYzi43lxuiFTftMR1tOnFQovVXNZJ5TURSDK2pNe9Yzqg==}
    cpu: [x64]
    os: [darwin]

  '@img/sharp-libvips-linux-arm64@1.2.0':
    resolution: {integrity: sha512-RXwd0CgG+uPRX5YYrkzKyalt2OJYRiJQ8ED/fi1tq9WQW2jsQIn0tqrlR5l5dr/rjqq6AHAxURhj2DVjyQWSOA==}
    cpu: [arm64]
    os: [linux]

  '@img/sharp-libvips-linux-arm@1.2.0':
    resolution: {integrity: sha512-mWd2uWvDtL/nvIzThLq3fr2nnGfyr/XMXlq8ZJ9WMR6PXijHlC3ksp0IpuhK6bougvQrchUAfzRLnbsen0Cqvw==}
    cpu: [arm]
    os: [linux]

  '@img/sharp-libvips-linux-ppc64@1.2.0':
    resolution: {integrity: sha512-Xod/7KaDDHkYu2phxxfeEPXfVXFKx70EAFZ0qyUdOjCcxbjqyJOEUpDe6RIyaunGxT34Anf9ue/wuWOqBW2WcQ==}
    cpu: [ppc64]
    os: [linux]

  '@img/sharp-libvips-linux-s390x@1.2.0':
    resolution: {integrity: sha512-eMKfzDxLGT8mnmPJTNMcjfO33fLiTDsrMlUVcp6b96ETbnJmd4uvZxVJSKPQfS+odwfVaGifhsB07J1LynFehw==}
    cpu: [s390x]
    os: [linux]

  '@img/sharp-libvips-linux-x64@1.2.0':
    resolution: {integrity: sha512-ZW3FPWIc7K1sH9E3nxIGB3y3dZkpJlMnkk7z5tu1nSkBoCgw2nSRTFHI5pB/3CQaJM0pdzMF3paf9ckKMSE9Tg==}
    cpu: [x64]
    os: [linux]

  '@img/sharp-libvips-linuxmusl-arm64@1.2.0':
    resolution: {integrity: sha512-UG+LqQJbf5VJ8NWJ5Z3tdIe/HXjuIdo4JeVNADXBFuG7z9zjoegpzzGIyV5zQKi4zaJjnAd2+g2nna8TZvuW9Q==}
    cpu: [arm64]
    os: [linux]

  '@img/sharp-libvips-linuxmusl-x64@1.2.0':
    resolution: {integrity: sha512-SRYOLR7CXPgNze8akZwjoGBoN1ThNZoqpOgfnOxmWsklTGVfJiGJoC/Lod7aNMGA1jSsKWM1+HRX43OP6p9+6Q==}
    cpu: [x64]
    os: [linux]

  '@img/sharp-linux-arm64@0.34.3':
    resolution: {integrity: sha512-QdrKe3EvQrqwkDrtuTIjI0bu6YEJHTgEeqdzI3uWJOH6G1O8Nl1iEeVYRGdj1h5I21CqxSvQp1Yv7xeU3ZewbA==}
    engines: {node: ^18.17.0 || ^20.3.0 || >=21.0.0}
    cpu: [arm64]
    os: [linux]

  '@img/sharp-linux-arm@0.34.3':
    resolution: {integrity: sha512-oBK9l+h6KBN0i3dC8rYntLiVfW8D8wH+NPNT3O/WBHeW0OQWCjfWksLUaPidsrDKpJgXp3G3/hkmhptAW0I3+A==}
    engines: {node: ^18.17.0 || ^20.3.0 || >=21.0.0}
    cpu: [arm]
    os: [linux]

  '@img/sharp-linux-ppc64@0.34.3':
    resolution: {integrity: sha512-GLtbLQMCNC5nxuImPR2+RgrviwKwVql28FWZIW1zWruy6zLgA5/x2ZXk3mxj58X/tszVF69KK0Is83V8YgWhLA==}
    engines: {node: ^18.17.0 || ^20.3.0 || >=21.0.0}
    cpu: [ppc64]
    os: [linux]

  '@img/sharp-linux-s390x@0.34.3':
    resolution: {integrity: sha512-3gahT+A6c4cdc2edhsLHmIOXMb17ltffJlxR0aC2VPZfwKoTGZec6u5GrFgdR7ciJSsHT27BD3TIuGcuRT0KmQ==}
    engines: {node: ^18.17.0 || ^20.3.0 || >=21.0.0}
    cpu: [s390x]
    os: [linux]

  '@img/sharp-linux-x64@0.34.3':
    resolution: {integrity: sha512-8kYso8d806ypnSq3/Ly0QEw90V5ZoHh10yH0HnrzOCr6DKAPI6QVHvwleqMkVQ0m+fc7EH8ah0BB0QPuWY6zJQ==}
    engines: {node: ^18.17.0 || ^20.3.0 || >=21.0.0}
    cpu: [x64]
    os: [linux]

  '@img/sharp-linuxmusl-arm64@0.34.3':
    resolution: {integrity: sha512-vAjbHDlr4izEiXM1OTggpCcPg9tn4YriK5vAjowJsHwdBIdx0fYRsURkxLG2RLm9gyBq66gwtWI8Gx0/ov+JKQ==}
    engines: {node: ^18.17.0 || ^20.3.0 || >=21.0.0}
    cpu: [arm64]
    os: [linux]

  '@img/sharp-linuxmusl-x64@0.34.3':
    resolution: {integrity: sha512-gCWUn9547K5bwvOn9l5XGAEjVTTRji4aPTqLzGXHvIr6bIDZKNTA34seMPgM0WmSf+RYBH411VavCejp3PkOeQ==}
    engines: {node: ^18.17.0 || ^20.3.0 || >=21.0.0}
    cpu: [x64]
    os: [linux]

  '@img/sharp-wasm32@0.34.3':
    resolution: {integrity: sha512-+CyRcpagHMGteySaWos8IbnXcHgfDn7pO2fiC2slJxvNq9gDipYBN42/RagzctVRKgxATmfqOSulgZv5e1RdMg==}
    engines: {node: ^18.17.0 || ^20.3.0 || >=21.0.0}
    cpu: [wasm32]

  '@img/sharp-win32-arm64@0.34.3':
    resolution: {integrity: sha512-MjnHPnbqMXNC2UgeLJtX4XqoVHHlZNd+nPt1kRPmj63wURegwBhZlApELdtxM2OIZDRv/DFtLcNhVbd1z8GYXQ==}
    engines: {node: ^18.17.0 || ^20.3.0 || >=21.0.0}
    cpu: [arm64]
    os: [win32]

  '@img/sharp-win32-ia32@0.34.3':
    resolution: {integrity: sha512-xuCdhH44WxuXgOM714hn4amodJMZl3OEvf0GVTm0BEyMeA2to+8HEdRPShH0SLYptJY1uBw+SCFP9WVQi1Q/cw==}
    engines: {node: ^18.17.0 || ^20.3.0 || >=21.0.0}
    cpu: [ia32]
    os: [win32]

  '@img/sharp-win32-x64@0.34.3':
    resolution: {integrity: sha512-OWwz05d++TxzLEv4VnsTz5CmZ6mI6S05sfQGEMrNrQcOEERbX46332IvE7pO/EUiw7jUrrS40z/M7kPyjfl04g==}
    engines: {node: ^18.17.0 || ^20.3.0 || >=21.0.0}
    cpu: [x64]
    os: [win32]

  '@isaacs/cliui@8.0.2':
    resolution: {integrity: sha512-O8jcjabXaleOG9DQ0+ARXWZBTfnP4WNAqzuiJK7ll44AmxGKv/J2M4TPjxjY3znBCfvBXFzucm1twdyFybFqEA==}
    engines: {node: '>=12'}

  '@istanbuljs/schema@0.1.3':
    resolution: {integrity: sha512-ZXRY4jNvVgSVQ8DL3LTcakaAtXwTVUxE81hslsyD2AtoXW/wVob10HkOJ1X/pAlcI7D+2YoZKg5do8G/w6RYgA==}
    engines: {node: '>=8'}

  '@jridgewell/gen-mapping@0.3.12':
    resolution: {integrity: sha512-OuLGC46TjB5BbN1dH8JULVVZY4WTdkF7tV9Ys6wLL1rubZnCMstOhNHueU5bLCrnRuDhKPDM4g6sw4Bel5Gzqg==}

  '@jridgewell/resolve-uri@3.1.2':
    resolution: {integrity: sha512-bRISgCIjP20/tbWSPWMEi54QVPRZExkuD9lJL+UIxUKtwVJA8wW1Trb1jMs1RFXo1CBTNZ/5hpC9QvmKWdopKw==}
    engines: {node: '>=6.0.0'}

  '@jridgewell/sourcemap-codec@1.5.4':
    resolution: {integrity: sha512-VT2+G1VQs/9oz078bLrYbecdZKs912zQlkelYpuf+SXF+QvZDYJlbx/LSx+meSAwdDFnF8FVXW92AVjjkVmgFw==}

  '@jridgewell/trace-mapping@0.3.29':
    resolution: {integrity: sha512-uw6guiW/gcAGPDhLmd77/6lW8QLeiV5RUTsAX46Db6oLhGaVj4lhnPwb184s1bkc8kdVg/+h988dro8GRDpmYQ==}

  '@js-sdsl/ordered-map@4.4.2':
    resolution: {integrity: sha512-iUKgm52T8HOE/makSxjqoWhe95ZJA1/G1sYsGev2JDKUSS14KAgg1LHb+Ba+IPow0xflbnSkOsZcO08C7w1gYw==}

  '@microsoft/tsdoc-config@0.17.1':
    resolution: {integrity: sha512-UtjIFe0C6oYgTnad4q1QP4qXwLhe6tIpNTRStJ2RZEPIkqQPREAwE5spzVxsdn9UaEMUqhh0AqSx3X4nWAKXWw==}

  '@microsoft/tsdoc@0.15.1':
    resolution: {integrity: sha512-4aErSrCR/On/e5G2hDP0wjooqDdauzEbIq8hIkIe5pXV0rtWJZvdCEKL0ykZxex+IxIwBp0eGeV48hQN07dXtw==}

<<<<<<< HEAD
  '@next/env@15.4.5':
    resolution: {integrity: sha512-ruM+q2SCOVCepUiERoxOmZY9ZVoecR3gcXNwCYZRvQQWRjhOiPJGmQ2fAiLR6YKWXcSAh7G79KEFxN3rwhs4LQ==}

  '@next/swc-darwin-arm64@15.4.5':
    resolution: {integrity: sha512-84dAN4fkfdC7nX6udDLz9GzQlMUwEMKD7zsseXrl7FTeIItF8vpk1lhLEnsotiiDt+QFu3O1FVWnqwcRD2U3KA==}
=======
  '@next/env@15.4.4':
    resolution: {integrity: sha512-SJKOOkULKENyHSYXE5+KiFU6itcIb6wSBjgM92meK0HVKpo94dNOLZVdLLuS7/BxImROkGoPsjR4EnuDucqiiA==}

  '@next/swc-darwin-arm64@15.4.4':
    resolution: {integrity: sha512-eVG55dnGwfUuG+TtnUCt+mEJ+8TGgul6nHEvdb8HEH7dmJIFYOCApAaFrIrxwtEq2Cdf+0m5sG1Np8cNpw9EAw==}
>>>>>>> 6816a91a
    engines: {node: '>= 10'}
    cpu: [arm64]
    os: [darwin]

<<<<<<< HEAD
  '@next/swc-darwin-x64@15.4.5':
    resolution: {integrity: sha512-CL6mfGsKuFSyQjx36p2ftwMNSb8PQog8y0HO/ONLdQqDql7x3aJb/wB+LA651r4we2pp/Ck+qoRVUeZZEvSurA==}
=======
  '@next/swc-darwin-x64@15.4.4':
    resolution: {integrity: sha512-zqG+/8apsu49CltEj4NAmCGZvHcZbOOOsNoTVeIXphYWIbE4l6A/vuQHyqll0flU2o3dmYCXsBW5FmbrGDgljQ==}
>>>>>>> 6816a91a
    engines: {node: '>= 10'}
    cpu: [x64]
    os: [darwin]

<<<<<<< HEAD
  '@next/swc-linux-arm64-gnu@15.4.5':
    resolution: {integrity: sha512-1hTVd9n6jpM/thnDc5kYHD1OjjWYpUJrJxY4DlEacT7L5SEOXIifIdTye6SQNNn8JDZrcN+n8AWOmeJ8u3KlvQ==}
=======
  '@next/swc-linux-arm64-gnu@15.4.4':
    resolution: {integrity: sha512-LRD4l2lq4R+2QCHBQVC0wjxxkLlALGJCwigaJ5FSRSqnje+MRKHljQNZgDCaKUZQzO/TXxlmUdkZP/X3KNGZaw==}
>>>>>>> 6816a91a
    engines: {node: '>= 10'}
    cpu: [arm64]
    os: [linux]

<<<<<<< HEAD
  '@next/swc-linux-arm64-musl@15.4.5':
    resolution: {integrity: sha512-4W+D/nw3RpIwGrqpFi7greZ0hjrCaioGErI7XHgkcTeWdZd146NNu1s4HnaHonLeNTguKnL2Urqvj28UJj6Gqw==}
=======
  '@next/swc-linux-arm64-musl@15.4.4':
    resolution: {integrity: sha512-LsGUCTvuZ0690fFWerA4lnQvjkYg9gHo12A3wiPUR4kCxbx/d+SlwmonuTH2SWZI+RVGA9VL3N0S03WTYv6bYg==}
>>>>>>> 6816a91a
    engines: {node: '>= 10'}
    cpu: [arm64]
    os: [linux]

<<<<<<< HEAD
  '@next/swc-linux-x64-gnu@15.4.5':
    resolution: {integrity: sha512-N6Mgdxe/Cn2K1yMHge6pclffkxzbSGOydXVKYOjYqQXZYjLCfN/CuFkaYDeDHY2VBwSHyM2fUjYBiQCIlxIKDA==}
=======
  '@next/swc-linux-x64-gnu@15.4.4':
    resolution: {integrity: sha512-aOy5yNRpLL3wNiJVkFYl6w22hdREERNjvegE6vvtix8LHRdsTHhWTpgvcYdCK7AIDCQW5ATmzr9XkPHvSoAnvg==}
>>>>>>> 6816a91a
    engines: {node: '>= 10'}
    cpu: [x64]
    os: [linux]

<<<<<<< HEAD
  '@next/swc-linux-x64-musl@15.4.5':
    resolution: {integrity: sha512-YZ3bNDrS8v5KiqgWE0xZQgtXgCTUacgFtnEgI4ccotAASwSvcMPDLua7BWLuTfucoRv6mPidXkITJLd8IdJplQ==}
=======
  '@next/swc-linux-x64-musl@15.4.4':
    resolution: {integrity: sha512-FL7OAn4UkR8hKQRGBmlHiHinzOb07tsfARdGh7v0Z0jEJ3sz8/7L5bR23ble9E6DZMabSStqlATHlSxv1fuzAg==}
>>>>>>> 6816a91a
    engines: {node: '>= 10'}
    cpu: [x64]
    os: [linux]

<<<<<<< HEAD
  '@next/swc-win32-arm64-msvc@15.4.5':
    resolution: {integrity: sha512-9Wr4t9GkZmMNcTVvSloFtjzbH4vtT4a8+UHqDoVnxA5QyfWe6c5flTH1BIWPGNWSUlofc8dVJAE7j84FQgskvQ==}
=======
  '@next/swc-win32-arm64-msvc@15.4.4':
    resolution: {integrity: sha512-eEdNW/TXwjYhOulQh0pffTMMItWVwKCQpbziSBmgBNFZIIRn2GTXrhrewevs8wP8KXWYMx8Z+mNU0X+AfvtrRg==}
>>>>>>> 6816a91a
    engines: {node: '>= 10'}
    cpu: [arm64]
    os: [win32]

<<<<<<< HEAD
  '@next/swc-win32-x64-msvc@15.4.5':
    resolution: {integrity: sha512-voWk7XtGvlsP+w8VBz7lqp8Y+dYw/MTI4KeS0gTVtfdhdJ5QwhXLmNrndFOin/MDoCvUaLWMkYKATaCoUkt2/A==}
=======
  '@next/swc-win32-x64-msvc@15.4.4':
    resolution: {integrity: sha512-SE5pYNbn/xZKMy1RE3pAs+4xD32OI4rY6mzJa4XUkp/ItZY+OMjIgilskmErt8ls/fVJ+Ihopi2QIeW6O3TrMw==}
>>>>>>> 6816a91a
    engines: {node: '>= 10'}
    cpu: [x64]
    os: [win32]

  '@nodelib/fs.scandir@2.1.5':
    resolution: {integrity: sha512-vq24Bq3ym5HEQm2NKCr3yXDwjc7vTsEThRDnkp2DK9p1uqLR+DHurm/NOTo0KG7HYHU7eppKZj3MyqYuMBf62g==}
    engines: {node: '>= 8'}

  '@nodelib/fs.stat@2.0.5':
    resolution: {integrity: sha512-RkhPPp2zrqDAQA/2jNhnztcPAlv64XdhIp7a7454A5ovI7Bukxgt7MX7udwAu3zg1DcpPU0rz3VV1SeaqvY4+A==}
    engines: {node: '>= 8'}

  '@nodelib/fs.walk@1.2.8':
    resolution: {integrity: sha512-oGB+UxlgWcgQkgwo8GcEGwemoTFt3FIO9ababBmaGwXIoBKZ+GTy0pP185beGg7Llih/NSHSV2XAs1lnznocSg==}
    engines: {node: '>= 8'}

  '@opentelemetry/api-logs@0.202.0':
    resolution: {integrity: sha512-fTBjMqKCfotFWfLzaKyhjLvyEyq5vDKTTFfBmx21btv3gvy8Lq6N5Dh2OzqeuN4DjtpSvNT1uNVfg08eD2Rfxw==}
    engines: {node: '>=8.0.0'}

  '@opentelemetry/api-logs@0.203.0':
    resolution: {integrity: sha512-9B9RU0H7Ya1Dx/Rkyc4stuBZSGVQF27WigitInx2QQoj6KUpEFYPKoWjdFTunJYxmXmh17HeBvbMa1EhGyPmqQ==}
    engines: {node: '>=8.0.0'}

  '@opentelemetry/api-logs@0.41.2':
    resolution: {integrity: sha512-JEV2RAqijAFdWeT6HddYymfnkiRu2ASxoTBr4WsnGJhOjWZkEy6vp+Sx9ozr1NaIODOa2HUyckExIqQjn6qywQ==}
    engines: {node: '>=14'}

  '@opentelemetry/api@1.9.0':
    resolution: {integrity: sha512-3giAOQvZiH5F9bMlMiv8+GSPMeqg0dbaeo58/0SlA9sxSqZhnUtxzX9/2FzyhS9sWQf5S0GJE0AKBrFqjpeYcg==}
    engines: {node: '>=8.0.0'}

  '@opentelemetry/auto-instrumentations-node@0.60.1':
    resolution: {integrity: sha512-oMBVXiun0qWhj693Y24Ie+75q45YXHRFeH9vX/XBWKRNJIM/02ufjmNvmOdoHY0EPxU9rBmWCW82Uidf54iSPA==}
    engines: {node: ^18.19.0 || >=20.6.0}
    peerDependencies:
      '@opentelemetry/api': ^1.4.1
      '@opentelemetry/core': ^2.0.0

  '@opentelemetry/context-async-hooks@1.30.1':
    resolution: {integrity: sha512-s5vvxXPVdjqS3kTLKMeBMvop9hbWkwzBpu+mUO2M7sZtlkyDJGwFe33wRKnbaYDo8ExRVBIIdwIGrqpxHuKttA==}
    engines: {node: '>=14'}
    peerDependencies:
      '@opentelemetry/api': '>=1.0.0 <1.10.0'

  '@opentelemetry/context-async-hooks@2.0.1':
    resolution: {integrity: sha512-XuY23lSI3d4PEqKA+7SLtAgwqIfc6E/E9eAQWLN1vlpC53ybO3o6jW4BsXo1xvz9lYyyWItfQDDLzezER01mCw==}
    engines: {node: ^18.19.0 || >=20.6.0}
    peerDependencies:
      '@opentelemetry/api': '>=1.0.0 <1.10.0'

  '@opentelemetry/core@1.15.2':
    resolution: {integrity: sha512-+gBv15ta96WqkHZaPpcDHiaz0utiiHZVfm2YOYSqFGrUaJpPkMoSuLBB58YFQGi6Rsb9EHos84X6X5+9JspmLw==}
    engines: {node: '>=14'}
    peerDependencies:
      '@opentelemetry/api': '>=1.0.0 <1.5.0'

  '@opentelemetry/core@1.30.1':
    resolution: {integrity: sha512-OOCM2C/QIURhJMuKaekP3TRBxBKxG/TWWA0TL2J6nXUtDnuCtccy49LUJF8xPFXMX+0LMcxFpCo8M9cGY1W6rQ==}
    engines: {node: '>=14'}
    peerDependencies:
      '@opentelemetry/api': '>=1.0.0 <1.10.0'

  '@opentelemetry/core@2.0.1':
    resolution: {integrity: sha512-MaZk9SJIDgo1peKevlbhP6+IwIiNPNmswNL4AF0WaQJLbHXjr9SrZMgS12+iqr9ToV4ZVosCcc0f8Rg67LXjxw==}
    engines: {node: ^18.19.0 || >=20.6.0}
    peerDependencies:
      '@opentelemetry/api': '>=1.0.0 <1.10.0'

  '@opentelemetry/exporter-jaeger@2.0.1':
    resolution: {integrity: sha512-FeHtOp2XMhYxzYhC8sXhsc3gMeoDzjI+CGuPX+vRSyUdHZHDKTMoY9jRfk8ObmZsZDTWmd63Yqcf4X472YtHeA==}
    engines: {node: ^18.19.0 || >=20.6.0}
    peerDependencies:
      '@opentelemetry/api': ^1.0.0

  '@opentelemetry/exporter-logs-otlp-grpc@0.202.0':
    resolution: {integrity: sha512-Y84L8Yja/A2qjGEzC/To0yrMUXHrtwJzHtZ2za1/ulZplRe5QFsLNyHixIS42ZYUKuNyWMDgOFhnN2Pz5uThtg==}
    engines: {node: ^18.19.0 || >=20.6.0}
    peerDependencies:
      '@opentelemetry/api': ^1.3.0

  '@opentelemetry/exporter-logs-otlp-http@0.202.0':
    resolution: {integrity: sha512-mJWLkmoG+3r+SsYQC+sbWoy1rjowJhMhFvFULeIPTxSI+EZzKPya0+NZ3+vhhgx2UTybGQlye3FBtCH3o6Rejg==}
    engines: {node: ^18.19.0 || >=20.6.0}
    peerDependencies:
      '@opentelemetry/api': ^1.3.0

  '@opentelemetry/exporter-logs-otlp-proto@0.202.0':
    resolution: {integrity: sha512-qYwbmNWPkP7AbzX8o4DRu5bb/a0TWYNcpZc1NEAOhuV7pgBpAUPEClxRWPN94ulIia+PfQjzFGMaRwmLGmNP6g==}
    engines: {node: ^18.19.0 || >=20.6.0}
    peerDependencies:
      '@opentelemetry/api': ^1.3.0

  '@opentelemetry/exporter-metrics-otlp-grpc@0.202.0':
    resolution: {integrity: sha512-/dq/rf4KCkTYoP+NyPXTE+5wjvfhAHSqK62vRsJ/IalG61VPQvwaL18yWcavbI+44ImQwtMeZxfIJSox7oQL0w==}
    engines: {node: ^18.19.0 || >=20.6.0}
    peerDependencies:
      '@opentelemetry/api': ^1.3.0

  '@opentelemetry/exporter-metrics-otlp-http@0.202.0':
    resolution: {integrity: sha512-ooYcrf/m9ZuVGpQnER7WRH+JZbDPD389HG7VS/EnvIEF5WpNYEqf+NdmtaAcs51d81QrytTYAubc5bVWi//28w==}
    engines: {node: ^18.19.0 || >=20.6.0}
    peerDependencies:
      '@opentelemetry/api': ^1.3.0

  '@opentelemetry/exporter-metrics-otlp-proto@0.202.0':
    resolution: {integrity: sha512-X0RpPpPjyCAmIq9tySZm0Hk3Ltw8KWsqeNq5I7gS9AR9RzbVHb/l+eiMI1CqSRvW9R47HXcUu/epmEzY8ebFAg==}
    engines: {node: ^18.19.0 || >=20.6.0}
    peerDependencies:
      '@opentelemetry/api': ^1.3.0

  '@opentelemetry/exporter-prometheus@0.202.0':
    resolution: {integrity: sha512-6RvQqZHAPFiwL1OKRJe4ta6SgJx/g8or41B+OovVVEie3HeCDhDGL9S1VJNkBozUz6wTY8a47fQwdMrCOUdMhQ==}
    engines: {node: ^18.19.0 || >=20.6.0}
    peerDependencies:
      '@opentelemetry/api': ^1.3.0

  '@opentelemetry/exporter-trace-otlp-grpc@0.202.0':
    resolution: {integrity: sha512-d5wLdbNA3ahpSeD0I34vbDFMTh4vPsXemH0bKDXLeCVULCAjOJXuZmEiuRammiDgVvvX7CAb/IGLDz8d2QHvoA==}
    engines: {node: ^18.19.0 || >=20.6.0}
    peerDependencies:
      '@opentelemetry/api': ^1.3.0

  '@opentelemetry/exporter-trace-otlp-http@0.202.0':
    resolution: {integrity: sha512-/hKE8DaFCJuaQqE1IxpgkcjOolUIwgi3TgHElPVKGdGRBSmJMTmN/cr6vWa55pCJIXPyhKvcMrbrya7DZ3VmzA==}
    engines: {node: ^18.19.0 || >=20.6.0}
    peerDependencies:
      '@opentelemetry/api': ^1.3.0

  '@opentelemetry/exporter-trace-otlp-proto@0.202.0':
    resolution: {integrity: sha512-z3vzdMclCETGIn8uUBgpz7w651ftCiH2qh3cewhBk+rF0EYPNQ3mJvyxktLnKIBZ/ci0zUknAzzYC7LIIZmggQ==}
    engines: {node: ^18.19.0 || >=20.6.0}
    peerDependencies:
      '@opentelemetry/api': ^1.3.0

  '@opentelemetry/exporter-trace-otlp-proto@0.203.0':
    resolution: {integrity: sha512-1xwNTJ86L0aJmWRwENCJlH4LULMG2sOXWIVw+Szta4fkqKVY50Eo4HoVKKq6U9QEytrWCr8+zjw0q/ZOeXpcAQ==}
    engines: {node: ^18.19.0 || >=20.6.0}
    peerDependencies:
      '@opentelemetry/api': ^1.3.0

  '@opentelemetry/exporter-trace-otlp-proto@0.41.2':
    resolution: {integrity: sha512-IGZga9IIckqYE3IpRE9FO9G5umabObIrChlXUHYpMJtDgx797dsb3qXCvLeuAwB+HoB8NsEZstlzmLnoa6/HmA==}
    engines: {node: '>=14'}
    peerDependencies:
      '@opentelemetry/api': ^1.0.0

  '@opentelemetry/exporter-zipkin@2.0.1':
    resolution: {integrity: sha512-a9eeyHIipfdxzCfc2XPrE+/TI3wmrZUDFtG2RRXHSbZZULAny7SyybSvaDvS77a7iib5MPiAvluwVvbGTsHxsw==}
    engines: {node: ^18.19.0 || >=20.6.0}
    peerDependencies:
      '@opentelemetry/api': ^1.0.0

  '@opentelemetry/instrumentation-amqplib@0.49.0':
    resolution: {integrity: sha512-OCGkE+1JoUN+gOzs3u0GSa7GV//KX6NMKzaPchedae7ZwFVyyBQ8VECJngHgW3k/FLABFnq9Oiym2WZGiWugVQ==}
    engines: {node: ^18.19.0 || >=20.6.0}
    peerDependencies:
      '@opentelemetry/api': ^1.3.0

  '@opentelemetry/instrumentation-aws-lambda@0.53.1':
    resolution: {integrity: sha512-canWSwigcvxq2mIrrxAdj6Cf21ysoxpRoe1T4UGINlKuyvrFiYAKLVZlPqVgP2Dwh9w/5+6yGBouoDhO/dQ0Kg==}
    engines: {node: ^18.19.0 || >=20.6.0}
    peerDependencies:
      '@opentelemetry/api': ^1.3.0

  '@opentelemetry/instrumentation-aws-sdk@0.54.0':
    resolution: {integrity: sha512-4XnXfpACX8fpOnt/D8d/1AFg3uOwBTG9TopQBuikDZJYUrLUSdT7UiotCFqAM/Z6hQJh72Jy3591C/OrmKct7A==}
    engines: {node: ^18.19.0 || >=20.6.0}
    peerDependencies:
      '@opentelemetry/api': ^1.3.0

  '@opentelemetry/instrumentation-bunyan@0.48.0':
    resolution: {integrity: sha512-Q6ay5CXIKuyejadPoLboz+jKumB3Zuxyk35ycFh9vfIeww3+mNRyMVj6KxHRS0Imbv9zhNbP3uyrUpvEMMyHuw==}
    engines: {node: ^18.19.0 || >=20.6.0}
    peerDependencies:
      '@opentelemetry/api': ^1.3.0

  '@opentelemetry/instrumentation-cassandra-driver@0.48.0':
    resolution: {integrity: sha512-0dcX8Kx0S6ZAOknrbA+BBh1j5lg5F20W18m5VYoGUxkuLIUbWkQA3uaqeTfqbOwmnBmb1upDPUWPR+g5N12B4Q==}
    engines: {node: ^18.19.0 || >=20.6.0}
    peerDependencies:
      '@opentelemetry/api': ^1.3.0

  '@opentelemetry/instrumentation-connect@0.46.0':
    resolution: {integrity: sha512-YNq/7M1JXnWRkpKPC9dbYZA36cg547gY0p1bijW7vuZJ9t5f3alo6w8TWtZwV/hOFtBGHDXVhKVfp2Mh6zVHjQ==}
    engines: {node: ^18.19.0 || >=20.6.0}
    peerDependencies:
      '@opentelemetry/api': ^1.3.0

  '@opentelemetry/instrumentation-cucumber@0.17.1':
    resolution: {integrity: sha512-s/18qxBzjEWcJ8BIPJx5oP6GCB7huOaQai3lpJRXe9AcRTOUn6Jzp6oOeY52GE2uvTebo9/3CurM8So2J96fag==}
    engines: {node: ^18.19.0 || >=20.6.0}
    peerDependencies:
      '@opentelemetry/api': ^1.0.0

  '@opentelemetry/instrumentation-dataloader@0.19.0':
    resolution: {integrity: sha512-zIVRnRs3zDZCqStQcpIdRx3Dz9WXFSVj9qimqI7CRuKao9qnrZYUVQHvvVlLZX3JAg+nDC6JRS95zvbq50hj4A==}
    engines: {node: ^18.19.0 || >=20.6.0}
    peerDependencies:
      '@opentelemetry/api': ^1.3.0

  '@opentelemetry/instrumentation-dns@0.46.0':
    resolution: {integrity: sha512-m8u72x2fSIjhP1ITJX9Ims3eR4Qn8ze+QWy9NHYO01JlmiMamoc9TfIOd4dyOtxVja4tjnkWceKQdlEH9F9BoA==}
    engines: {node: ^18.19.0 || >=20.6.0}
    peerDependencies:
      '@opentelemetry/api': ^1.3.0

  '@opentelemetry/instrumentation-express@0.51.1':
    resolution: {integrity: sha512-cKmzev7RolYGedQ82hVUoH+74BP4E0xmhUCEagOxmW3aKilXYx01KwsNN6wnx3IXR7u2nlYugQsEsLLA4d829A==}
    engines: {node: ^18.19.0 || >=20.6.0}
    peerDependencies:
      '@opentelemetry/api': ^1.3.0

  '@opentelemetry/instrumentation-express@0.52.0':
    resolution: {integrity: sha512-W7pizN0Wh1/cbNhhTf7C62NpyYw7VfCFTYg0DYieSTrtPBT1vmoSZei19wfKLnrMsz3sHayCg0HxCVL2c+cz5w==}
    engines: {node: ^18.19.0 || >=20.6.0}
    peerDependencies:
      '@opentelemetry/api': ^1.3.0

  '@opentelemetry/instrumentation-fastify@0.47.1':
    resolution: {integrity: sha512-zTVFju7I67wA7Y2ZJ9Gb5u3zqiXIx5Zcaa2KSapal6VZ6gS8OkoC3t35M/6iazfBIPd9e1uCsonbm8jz8v+x1A==}
    engines: {node: ^18.19.0 || >=20.6.0}
    peerDependencies:
      '@opentelemetry/api': ^1.3.0

  '@opentelemetry/instrumentation-fs@0.22.0':
    resolution: {integrity: sha512-ktQVFD6pd8eAIW6t2DtDuXj2lxq+wnQ8WUkJLNZzl3rEE2TZEiHg7wIkWVoxl4Cz4pJ2YZJbdU2fHAizuDebDw==}
    engines: {node: ^18.19.0 || >=20.6.0}
    peerDependencies:
      '@opentelemetry/api': ^1.3.0

  '@opentelemetry/instrumentation-generic-pool@0.46.1':
    resolution: {integrity: sha512-4rH/7nqxY2rnAodfP5nHMpwC6aFJUGRq9PZ44L5nUf+dxNyeuSPkuvxUr1tOf+qduqkhs2sZDP8/53n9/YmNzQ==}
    engines: {node: ^18.19.0 || >=20.6.0}
    peerDependencies:
      '@opentelemetry/api': ^1.3.0

  '@opentelemetry/instrumentation-graphql@0.50.0':
    resolution: {integrity: sha512-Nn3vBS5T0Dv4+9WF1dGR0Lgsxuz6ztQmTsxoHvesm6YAAXiHffnwsxBEJUKEJcjxfXzjO1SVuLDkv1bAeQ3NFw==}
    engines: {node: ^18.19.0 || >=20.6.0}
    peerDependencies:
      '@opentelemetry/api': ^1.3.0

  '@opentelemetry/instrumentation-grpc@0.202.0':
    resolution: {integrity: sha512-dWvefHNAyAfaHVmxQ/ySLQSI2hGKLgK1sBtvae4w9xruqU08bBMtvmVeGMA/5whfiUDU8ftp1/84U4Zoe5N56A==}
    engines: {node: ^18.19.0 || >=20.6.0}
    peerDependencies:
      '@opentelemetry/api': ^1.3.0

  '@opentelemetry/instrumentation-hapi@0.49.0':
    resolution: {integrity: sha512-d4BcCjbW7Pfg4FpbAAF0cK/ue3dN02WMw0uO2G792KzDjxj05MtZm3eBTz672j3ejV9hM0HvPPhUHUsIC0H6Gw==}
    engines: {node: ^18.19.0 || >=20.6.0}
    peerDependencies:
      '@opentelemetry/api': ^1.3.0

  '@opentelemetry/instrumentation-http@0.202.0':
    resolution: {integrity: sha512-oX+jyY2KBg4/nVH3vZhSWDbhywkHgE0fq3YinhUBx0jv+YUWC2UKA7qLkxr/CSzfKsFi/Km0NKV+llH17yYGKw==}
    engines: {node: ^18.19.0 || >=20.6.0}
    peerDependencies:
      '@opentelemetry/api': ^1.3.0

  '@opentelemetry/instrumentation-http@0.203.0':
    resolution: {integrity: sha512-y3uQAcCOAwnO6vEuNVocmpVzG3PER6/YZqbPbbffDdJ9te5NkHEkfSMNzlC3+v7KlE+WinPGc3N7MR30G1HY2g==}
    engines: {node: ^18.19.0 || >=20.6.0}
    peerDependencies:
      '@opentelemetry/api': ^1.3.0

  '@opentelemetry/instrumentation-ioredis@0.50.1':
    resolution: {integrity: sha512-HKrWKOM23qNwqNjWfzkw7mePversmcH5ac6T1dUdiRyJVYaLr4qfydyYkgKIGWHOF2TKvQGobXo3CjvxABQWVw==}
    engines: {node: ^18.19.0 || >=20.6.0}
    peerDependencies:
      '@opentelemetry/api': ^1.3.0

  '@opentelemetry/instrumentation-kafkajs@0.11.0':
    resolution: {integrity: sha512-+i9VqVEPNObB1tkwcLV6zAafnve72h2Iwo48E11M/kVXMNXlgGhiYckYCmzba8c2u5XD/V98XZDrCIyO8CLCNA==}
    engines: {node: ^18.19.0 || >=20.6.0}
    peerDependencies:
      '@opentelemetry/api': ^1.3.0

  '@opentelemetry/instrumentation-knex@0.47.0':
    resolution: {integrity: sha512-OjqjnzXD5+FXVGkOznbRAz9yByb4UWzIUhXjuHvOQ50IUY8mv3rM2Gj6Ar7m5JsENiS5DtAy2Vfwk4e9zNC0ng==}
    engines: {node: ^18.19.0 || >=20.6.0}
    peerDependencies:
      '@opentelemetry/api': ^1.3.0

  '@opentelemetry/instrumentation-koa@0.50.2':
    resolution: {integrity: sha512-+XTWg7a+u6lu4bm6HN0ItirTF0bBFUJlayqe+iVE87Cwpha7W47DV0aoNL8AzGPczlF1UQVVO0kvcfI8bnrkHw==}
    engines: {node: ^18.19.0 || >=20.6.0}
    peerDependencies:
      '@opentelemetry/api': ^1.3.0

  '@opentelemetry/instrumentation-lru-memoizer@0.47.0':
    resolution: {integrity: sha512-UJ2UlCAIF+N4zNkiHdMr4O0caN0K6YboAso3/zaFdG1QiPR2zqZcbWAGFBikZ9HSByU+NwbxTXDzlpkcDZIqWg==}
    engines: {node: ^18.19.0 || >=20.6.0}
    peerDependencies:
      '@opentelemetry/api': ^1.3.0

  '@opentelemetry/instrumentation-memcached@0.46.0':
    resolution: {integrity: sha512-FFDcOVJUxZQqbg57gVskZGXRfEsZXwOvCaPv6/qIZRw5glLXPTulpnfG/s8NAltsj2buXSvS4eKFo+0HKH0apw==}
    engines: {node: ^18.19.0 || >=20.6.0}
    peerDependencies:
      '@opentelemetry/api': ^1.3.0

  '@opentelemetry/instrumentation-mongodb@0.55.1':
    resolution: {integrity: sha512-Wb13YixWm8nB27ZSQW3h070UWkivoh6bjeyDUY6lLimSUulALr+YHBn0t71U1aTcUeaZv3IBNaPRimFXhz6gBA==}
    engines: {node: ^18.19.0 || >=20.6.0}
    peerDependencies:
      '@opentelemetry/api': ^1.3.0

  '@opentelemetry/instrumentation-mongoose@0.49.0':
    resolution: {integrity: sha512-nF+43QFe8IoW20TmTJZdxZhnVZGEglODUvzAo3fRmaBFAkwUXRGzRgABS255PCjIbScEaRRDCXc6EAsSkwRNPg==}
    engines: {node: ^18.19.0 || >=20.6.0}
    peerDependencies:
      '@opentelemetry/api': ^1.3.0

  '@opentelemetry/instrumentation-mysql2@0.48.1':
    resolution: {integrity: sha512-deJbaCC595WYhqDoXR5UfRx0bPmYyr1WhiFv6BjHRndMEUStHYYnsF6+mjpa3f0nebVj8Nv8eDcke4iTs7AfBw==}
    engines: {node: ^18.19.0 || >=20.6.0}
    peerDependencies:
      '@opentelemetry/api': ^1.3.0

  '@opentelemetry/instrumentation-mysql@0.48.1':
    resolution: {integrity: sha512-wP5+wIfQXmnKY4riKlx+1PiHpMSkG8Zu2cMXkiX6u84HqAWY62+N/Wv3fx9FU+/DU+fz3BdQQbo0EpVWziqqvg==}
    engines: {node: ^18.19.0 || >=20.6.0}
    peerDependencies:
      '@opentelemetry/api': ^1.3.0

  '@opentelemetry/instrumentation-nestjs-core@0.48.1':
    resolution: {integrity: sha512-rH0IUQRf9wjxEkiPfltM17DVqgSe/rgeIlg1CKRDAhuxWkbXlcHwdOnBfngGKhJNGOlGUo6HzZesavPAlmm3Fw==}
    engines: {node: ^18.19.0 || >=20.6.0}
    peerDependencies:
      '@opentelemetry/api': ^1.3.0

  '@opentelemetry/instrumentation-net@0.46.1':
    resolution: {integrity: sha512-r7Buqem+odrTTPlWfT7EqS24QnDAL4U+c4e38RzcRtdZF00Z34oqEpge7TZcQLo0vEASWbHQ/WjWNR7ZYKFKBA==}
    engines: {node: ^18.19.0 || >=20.6.0}
    peerDependencies:
      '@opentelemetry/api': ^1.3.0

  '@opentelemetry/instrumentation-oracledb@0.28.0':
    resolution: {integrity: sha512-VObbQRd3g8nDLLOeGjm5l6TnB9dtEaJoedLfLwMGrlD6lkai+hdfalYh6FOF5dce+dJouZdW6NUUAaBj4f4KcA==}
    engines: {node: ^18.19.0 || >=20.6.0}
    peerDependencies:
      '@opentelemetry/api': ^1.3.0

  '@opentelemetry/instrumentation-pg@0.54.1':
    resolution: {integrity: sha512-vy2WbrB76iRpJccGCC7HNICVm+f5zg20dYBuB4r1X7TaXYsi1txrjvemOEH0h9lTpm2vVFoheHsVoClxleXvvQ==}
    engines: {node: ^18.19.0 || >=20.6.0}
    peerDependencies:
      '@opentelemetry/api': ^1.3.0

  '@opentelemetry/instrumentation-pino@0.49.1':
    resolution: {integrity: sha512-QTD4HQA0fhtu4Hvw9iIlnroDiQju8nmEmnTQrS3xrb6g9AsdBMYnXXyzNBlLpSvtqwfPvgAxfY4DY1IYtnNwDg==}
    engines: {node: ^18.19.0 || >=20.6.0}
    peerDependencies:
      '@opentelemetry/api': ^1.3.0

  '@opentelemetry/instrumentation-redis-4@0.49.0':
    resolution: {integrity: sha512-i+Wsl7M2LXEDA2yXouNJ3fttSzzb5AhlehvSBVRIFuinY51XrrKSH66biO0eox+pYQMwAlPxJ778XcMQffN78A==}
    engines: {node: ^18.19.0 || >=20.6.0}
    deprecated: Use "@opentelemetry/instrumentation-redis", which (as of v0.50.0) includes support for instrumenting redis v4.
    peerDependencies:
      '@opentelemetry/api': ^1.3.0

  '@opentelemetry/instrumentation-redis@0.49.1':
    resolution: {integrity: sha512-Ds5Ke9qE9kTlDThqLSJJntkIvuMQCBPiFKwHntocb/3q/9q5D47BNwawO5Mj9sVMV6zkld5M5Pb9Av39iieuOg==}
    engines: {node: ^18.19.0 || >=20.6.0}
    peerDependencies:
      '@opentelemetry/api': ^1.3.0

  '@opentelemetry/instrumentation-restify@0.48.2':
    resolution: {integrity: sha512-V+Bac9zMkQI7p1BsJV/jqg175nBs5aIpeh5HRHxrvlnDaH7TDlHDpax2i+sSrTHjSqxF/jeaIDDjuCW5C5WKbg==}
    engines: {node: ^18.19.0 || >=20.6.0}
    peerDependencies:
      '@opentelemetry/api': ^1.3.0

  '@opentelemetry/instrumentation-router@0.47.0':
    resolution: {integrity: sha512-U0zA1LTDqtTWyd5e4SdoqQA/8QUOhc4LDv9U7b+8FMFTty95OF84apUdatl09Dzc51XeWPWIV7VutmSCd/zsUg==}
    engines: {node: ^18.19.0 || >=20.6.0}
    peerDependencies:
      '@opentelemetry/api': ^1.3.0

  '@opentelemetry/instrumentation-runtime-node@0.16.0':
    resolution: {integrity: sha512-Q/GB9LsKLrRCEIPLAQTDQvydnLmLXBSRkYkWzwKzY/LCkOs+Cl8YiJG08p6D4CaJ6lvP0iG4kwPHk1ydNbdehg==}
    engines: {node: ^18.19.0 || >=20.6.0}
    peerDependencies:
      '@opentelemetry/api': ^1.3.0

  '@opentelemetry/instrumentation-socket.io@0.49.0':
    resolution: {integrity: sha512-DpMtNBEcaLCcbP1WVBPCSgRiBs31igTQkal1gUm40VL/XAv5GUqRAUnvHZrQh3yPipOqzV65pdb0jJXdps/tug==}
    engines: {node: ^18.19.0 || >=20.6.0}
    peerDependencies:
      '@opentelemetry/api': ^1.3.0

  '@opentelemetry/instrumentation-tedious@0.21.1':
    resolution: {integrity: sha512-RDQyesAIJ3JHw8w5vthJjrzI3jTm/l6aeEQzIZ6cMG5hcW7ySPSyaxWbtmmp0FHPkdoGwc3Li+UQfV77+xLA1Q==}
    engines: {node: ^18.19.0 || >=20.6.0}
    peerDependencies:
      '@opentelemetry/api': ^1.3.0

  '@opentelemetry/instrumentation-undici@0.13.2':
    resolution: {integrity: sha512-rO8CNuHnVN13rKrXayvtuXMXwPQkem3H0r/UWZhyNGQeHlqlQgpgtu5mR9dzSuv9kLRrxZb/WjK+sGOP5kwetg==}
    engines: {node: ^18.19.0 || >=20.6.0}
    peerDependencies:
      '@opentelemetry/api': ^1.7.0

  '@opentelemetry/instrumentation-winston@0.47.0':
    resolution: {integrity: sha512-r+GqnZU/aFldQyB5QdOlxsMlH9KZ4+zJfnYplz3lbC9f9ozAIlVAeoshvWTtbv7Oxp2NnK64EfnNP1pClaGEqA==}
    engines: {node: ^18.19.0 || >=20.6.0}
    peerDependencies:
      '@opentelemetry/api': ^1.3.0

  '@opentelemetry/instrumentation@0.202.0':
    resolution: {integrity: sha512-Uz3BxZWPgDwgHM2+vCKEQRh0R8WKrd/q6Tus1vThRClhlPO39Dyz7mDrOr6KuqGXAlBQ1e5Tnymzri4RMZNaWA==}
    engines: {node: ^18.19.0 || >=20.6.0}
    peerDependencies:
      '@opentelemetry/api': ^1.3.0

  '@opentelemetry/instrumentation@0.203.0':
    resolution: {integrity: sha512-ke1qyM+3AK2zPuBPb6Hk/GCsc5ewbLvPNkEuELx/JmANeEp6ZjnZ+wypPAJSucTw0wvCGrUaibDSdcrGFoWxKQ==}
    engines: {node: ^18.19.0 || >=20.6.0}
    peerDependencies:
      '@opentelemetry/api': ^1.3.0

  '@opentelemetry/otlp-exporter-base@0.202.0':
    resolution: {integrity: sha512-nMEOzel+pUFYuBJg2znGmHJWbmvMbdX5/RhoKNKowguMbURhz0fwik5tUKplLcUtl8wKPL1y9zPnPxeBn65N0Q==}
    engines: {node: ^18.19.0 || >=20.6.0}
    peerDependencies:
      '@opentelemetry/api': ^1.3.0

  '@opentelemetry/otlp-exporter-base@0.203.0':
    resolution: {integrity: sha512-Wbxf7k+87KyvxFr5D7uOiSq/vHXWommvdnNE7vECO3tAhsA2GfOlpWINCMWUEPdHZ7tCXxw6Epp3vgx3jU7llQ==}
    engines: {node: ^18.19.0 || >=20.6.0}
    peerDependencies:
      '@opentelemetry/api': ^1.3.0

  '@opentelemetry/otlp-exporter-base@0.41.2':
    resolution: {integrity: sha512-pfwa6d+Dax3itZcGWiA0AoXeVaCuZbbqUTsCtOysd2re8C2PWXNxDONUfBWsn+KgxAdi+ljwTjJGiaVLDaIEvQ==}
    engines: {node: '>=14'}
    peerDependencies:
      '@opentelemetry/api': ^1.0.0

  '@opentelemetry/otlp-grpc-exporter-base@0.202.0':
    resolution: {integrity: sha512-yIEHVxFA5dmYif7lZbbB66qulLLhrklj6mI2X3cuGW5hYPyUErztEmbroM+6teu/XobBi9bLHid2VT4NIaRuGg==}
    engines: {node: ^18.19.0 || >=20.6.0}
    peerDependencies:
      '@opentelemetry/api': ^1.3.0

  '@opentelemetry/otlp-proto-exporter-base@0.41.2':
    resolution: {integrity: sha512-BxmEMiP6tHiFroe5/dTt9BsxCci7BTLtF7A6d4DKHLiLweWWZxQ9l7hON7qt/IhpKrQcAFD1OzZ1Gq2ZkNzhCw==}
    engines: {node: '>=14'}
    peerDependencies:
      '@opentelemetry/api': ^1.0.0

  '@opentelemetry/otlp-transformer@0.202.0':
    resolution: {integrity: sha512-5XO77QFzs9WkexvJQL9ksxL8oVFb/dfi9NWQSq7Sv0Efr9x3N+nb1iklP1TeVgxqJ7m1xWiC/Uv3wupiQGevMw==}
    engines: {node: ^18.19.0 || >=20.6.0}
    peerDependencies:
      '@opentelemetry/api': ^1.3.0

  '@opentelemetry/otlp-transformer@0.203.0':
    resolution: {integrity: sha512-Y8I6GgoCna0qDQ2W6GCRtaF24SnvqvA8OfeTi7fqigD23u8Jpb4R5KFv/pRvrlGagcCLICMIyh9wiejp4TXu/A==}
    engines: {node: ^18.19.0 || >=20.6.0}
    peerDependencies:
      '@opentelemetry/api': ^1.3.0

  '@opentelemetry/otlp-transformer@0.41.2':
    resolution: {integrity: sha512-jJbPwB0tNu2v+Xi0c/v/R3YBLJKLonw1p+v3RVjT2VfzeUyzSp/tBeVdY7RZtL6dzZpA9XSmp8UEfWIFQo33yA==}
    engines: {node: '>=14'}
    peerDependencies:
      '@opentelemetry/api': '>=1.3.0 <1.5.0'

  '@opentelemetry/propagation-utils@0.31.3':
    resolution: {integrity: sha512-ZI6LKjyo+QYYZY5SO8vfoCQ9A69r1/g+pyjvtu5RSK38npINN1evEmwqbqhbg2CdcIK3a4PN6pDAJz/yC5/gAA==}
    engines: {node: ^18.19.0 || >=20.6.0}
    peerDependencies:
      '@opentelemetry/api': ^1.0.0

  '@opentelemetry/propagator-b3@1.30.1':
    resolution: {integrity: sha512-oATwWWDIJzybAZ4pO76ATN5N6FFbOA1otibAVlS8v90B4S1wClnhRUk7K+2CHAwN1JKYuj4jh/lpCEG5BAqFuQ==}
    engines: {node: '>=14'}
    peerDependencies:
      '@opentelemetry/api': '>=1.0.0 <1.10.0'

  '@opentelemetry/propagator-b3@2.0.1':
    resolution: {integrity: sha512-Hc09CaQ8Tf5AGLmf449H726uRoBNGPBL4bjr7AnnUpzWMvhdn61F78z9qb6IqB737TffBsokGAK1XykFEZ1igw==}
    engines: {node: ^18.19.0 || >=20.6.0}
    peerDependencies:
      '@opentelemetry/api': '>=1.0.0 <1.10.0'

  '@opentelemetry/propagator-jaeger@1.30.1':
    resolution: {integrity: sha512-Pj/BfnYEKIOImirH76M4hDaBSx6HyZ2CXUqk+Kj02m6BB80c/yo4BdWkn/1gDFfU+YPY+bPR2U0DKBfdxCKwmg==}
    engines: {node: '>=14'}
    peerDependencies:
      '@opentelemetry/api': '>=1.0.0 <1.10.0'

  '@opentelemetry/propagator-jaeger@2.0.1':
    resolution: {integrity: sha512-7PMdPBmGVH2eQNb/AtSJizQNgeNTfh6jQFqys6lfhd6P4r+m/nTh3gKPPpaCXVdRQ+z93vfKk+4UGty390283w==}
    engines: {node: ^18.19.0 || >=20.6.0}
    peerDependencies:
      '@opentelemetry/api': '>=1.0.0 <1.10.0'

  '@opentelemetry/redis-common@0.37.0':
    resolution: {integrity: sha512-tJwgE6jt32bLs/9J6jhQRKU2EZnsD8qaO13aoFyXwF6s4LhpT7YFHf3Z03MqdILk6BA2BFUhoyh7k9fj9i032A==}
    engines: {node: ^18.19.0 || >=20.6.0}

  '@opentelemetry/redis-common@0.38.0':
    resolution: {integrity: sha512-4Wc0AWURII2cfXVVoZ6vDqK+s5n4K5IssdrlVrvGsx6OEOKdghKtJZqXAHWFiZv4nTDLH2/2fldjIHY8clMOjQ==}
    engines: {node: ^18.19.0 || >=20.6.0}

  '@opentelemetry/resource-detector-alibaba-cloud@0.31.3':
    resolution: {integrity: sha512-I556LHcLVsBXEgnbPgQISP/JezDt5OfpgOaJNR1iVJl202r+K145OSSOxnH5YOc/KvrydBD0FOE03F7x0xnVTw==}
    engines: {node: ^18.19.0 || >=20.6.0}
    peerDependencies:
      '@opentelemetry/api': ^1.0.0

  '@opentelemetry/resource-detector-aws@2.3.0':
    resolution: {integrity: sha512-PkD/lyXG3B3REq1Y6imBLckljkJYXavtqGYSryAeJYvGOf5Ds3doR+BCGjmKeF6ObAtI5MtpBeUStTDtGtBsWA==}
    engines: {node: ^18.19.0 || >=20.6.0}
    peerDependencies:
      '@opentelemetry/api': ^1.0.0

  '@opentelemetry/resource-detector-azure@0.9.0':
    resolution: {integrity: sha512-5wJwAAW2vhbqIhgaRisU1y0F5mUco59F/dKgmnnnT6YNbxjrbdUZYxKF5Wl7deJoACVdL5wi/3N97GCXPEwwCQ==}
    engines: {node: ^18.19.0 || >=20.6.0}
    peerDependencies:
      '@opentelemetry/api': ^1.0.0

  '@opentelemetry/resource-detector-container@0.7.3':
    resolution: {integrity: sha512-SK+xUFw6DKYbQniaGmIFsFxAZsr8RpRSRWxKi5/ZJAoqqPnjcyGI/SeUx8zzPk4XLO084zyM4pRHgir0hRTaSQ==}
    engines: {node: ^18.19.0 || >=20.6.0}
    peerDependencies:
      '@opentelemetry/api': ^1.0.0

  '@opentelemetry/resource-detector-gcp@0.36.0':
    resolution: {integrity: sha512-mWnEcg4tA+IDPrkETWo42psEsDN20dzYZSm4ZH8m8uiQALnNksVmf5C3An0GUEj5zrrxMasjSuv4zEH1gI40XQ==}
    engines: {node: ^18.19.0 || >=20.6.0}
    peerDependencies:
      '@opentelemetry/api': ^1.0.0

  '@opentelemetry/resources@1.15.2':
    resolution: {integrity: sha512-xmMRLenT9CXmm5HMbzpZ1hWhaUowQf8UB4jMjFlAxx1QzQcsD3KFNAVX/CAWzFPtllTyTplrA4JrQ7sCH3qmYw==}
    engines: {node: '>=14'}
    peerDependencies:
      '@opentelemetry/api': '>=1.0.0 <1.5.0'

  '@opentelemetry/resources@1.30.1':
    resolution: {integrity: sha512-5UxZqiAgLYGFjS4s9qm5mBVo433u+dSPUFWVWXmLAD4wB65oMCoXaJP1KJa9DIYYMeHu3z4BZcStG3LC593cWA==}
    engines: {node: '>=14'}
    peerDependencies:
      '@opentelemetry/api': '>=1.0.0 <1.10.0'

  '@opentelemetry/resources@2.0.1':
    resolution: {integrity: sha512-dZOB3R6zvBwDKnHDTB4X1xtMArB/d324VsbiPkX/Yu0Q8T2xceRthoIVFhJdvgVM2QhGVUyX9tzwiNxGtoBJUw==}
    engines: {node: ^18.19.0 || >=20.6.0}
    peerDependencies:
      '@opentelemetry/api': '>=1.3.0 <1.10.0'

  '@opentelemetry/sdk-logs@0.202.0':
    resolution: {integrity: sha512-pv8QiQLQzk4X909YKm0lnW4hpuQg4zHwJ4XBd5bZiXcd9urvrJNoNVKnxGHPiDVX/GiLFvr5DMYsDBQbZCypRQ==}
    engines: {node: ^18.19.0 || >=20.6.0}
    peerDependencies:
      '@opentelemetry/api': '>=1.4.0 <1.10.0'

  '@opentelemetry/sdk-logs@0.203.0':
    resolution: {integrity: sha512-vM2+rPq0Vi3nYA5akQD2f3QwossDnTDLvKbea6u/A2NZ3XDkPxMfo/PNrDoXhDUD/0pPo2CdH5ce/thn9K0kLw==}
    engines: {node: ^18.19.0 || >=20.6.0}
    peerDependencies:
      '@opentelemetry/api': '>=1.4.0 <1.10.0'

  '@opentelemetry/sdk-logs@0.41.2':
    resolution: {integrity: sha512-smqKIw0tTW15waj7BAPHFomii5c3aHnSE4LQYTszGoK5P9nZs8tEAIpu15UBxi3aG31ZfsLmm4EUQkjckdlFrw==}
    engines: {node: '>=14'}
    peerDependencies:
      '@opentelemetry/api': '>=1.4.0 <1.5.0'
      '@opentelemetry/api-logs': '>=0.39.1'

  '@opentelemetry/sdk-metrics@1.15.2':
    resolution: {integrity: sha512-9aIlcX8GnhcsAHW/Wl8bzk4ZnWTpNlLtud+fxUfBtFATu6OZ6TrGrF4JkT9EVrnoxwtPIDtjHdEsSjOqisY/iA==}
    engines: {node: '>=14'}
    peerDependencies:
      '@opentelemetry/api': '>=1.3.0 <1.5.0'

  '@opentelemetry/sdk-metrics@2.0.1':
    resolution: {integrity: sha512-wf8OaJoSnujMAHWR3g+/hGvNcsC16rf9s1So4JlMiFaFHiE4HpIA3oUh+uWZQ7CNuK8gVW/pQSkgoa5HkkOl0g==}
    engines: {node: ^18.19.0 || >=20.6.0}
    peerDependencies:
      '@opentelemetry/api': '>=1.9.0 <1.10.0'

  '@opentelemetry/sdk-node@0.202.0':
    resolution: {integrity: sha512-SF9vXWVd9I5CZ69mW3GfwfLI2SHgyvEqntcg0en5y8kRp5+2PPoa3Mkgj0WzFLrbSgTw4PsXn7c7H6eSdrtV0w==}
    engines: {node: ^18.19.0 || >=20.6.0}
    peerDependencies:
      '@opentelemetry/api': '>=1.3.0 <1.10.0'

  '@opentelemetry/sdk-trace-base@1.15.2':
    resolution: {integrity: sha512-BEaxGZbWtvnSPchV98qqqqa96AOcb41pjgvhfzDij10tkBhIu9m0Jd6tZ1tJB5ZHfHbTffqYVYE0AOGobec/EQ==}
    engines: {node: '>=14'}
    peerDependencies:
      '@opentelemetry/api': '>=1.0.0 <1.5.0'

  '@opentelemetry/sdk-trace-base@1.30.1':
    resolution: {integrity: sha512-jVPgBbH1gCy2Lb7X0AVQ8XAfgg0pJ4nvl8/IiQA6nxOsPvS+0zMJaFSs2ltXe0J6C8dqjcnpyqINDJmU30+uOg==}
    engines: {node: '>=14'}
    peerDependencies:
      '@opentelemetry/api': '>=1.0.0 <1.10.0'

  '@opentelemetry/sdk-trace-base@2.0.1':
    resolution: {integrity: sha512-xYLlvk/xdScGx1aEqvxLwf6sXQLXCjk3/1SQT9X9AoN5rXRhkdvIFShuNNmtTEPRBqcsMbS4p/gJLNI2wXaDuQ==}
    engines: {node: ^18.19.0 || >=20.6.0}
    peerDependencies:
      '@opentelemetry/api': '>=1.3.0 <1.10.0'

  '@opentelemetry/sdk-trace-node@1.30.1':
    resolution: {integrity: sha512-cBjYOINt1JxXdpw1e5MlHmFRc5fgj4GW/86vsKFxJCJ8AL4PdVtYH41gWwl4qd4uQjqEL1oJVrXkSy5cnduAnQ==}
    engines: {node: '>=14'}
    peerDependencies:
      '@opentelemetry/api': '>=1.0.0 <1.10.0'

  '@opentelemetry/sdk-trace-node@2.0.1':
    resolution: {integrity: sha512-UhdbPF19pMpBtCWYP5lHbTogLWx9N0EBxtdagvkn5YtsAnCBZzL7SjktG+ZmupRgifsHMjwUaCCaVmqGfSADmA==}
    engines: {node: ^18.19.0 || >=20.6.0}
    peerDependencies:
      '@opentelemetry/api': '>=1.0.0 <1.10.0'

  '@opentelemetry/semantic-conventions@1.15.2':
    resolution: {integrity: sha512-CjbOKwk2s+3xPIMcd5UNYQzsf+v94RczbdNix9/kQh38WiQkM90sUOi3if8eyHFgiBjBjhwXrA7W3ydiSQP9mw==}
    engines: {node: '>=14'}

  '@opentelemetry/semantic-conventions@1.28.0':
    resolution: {integrity: sha512-lp4qAiMTD4sNWW4DbKLBkfiMZ4jbAboJIGOQr5DvciMRI494OapieI9qiODpOt0XBr1LjIDy1xAGAnVs5supTA==}
    engines: {node: '>=14'}

  '@opentelemetry/semantic-conventions@1.36.0':
    resolution: {integrity: sha512-TtxJSRD8Ohxp6bKkhrm27JRHAxPczQA7idtcTOMYI+wQRRrfgqxHv1cFbCApcSnNjtXkmzFozn6jQtFrOmbjPQ==}
    engines: {node: '>=14'}

  '@opentelemetry/sql-common@0.41.0':
    resolution: {integrity: sha512-pmzXctVbEERbqSfiAgdes9Y63xjoOyXcD7B6IXBkVb+vbM7M9U98mn33nGXxPf4dfYR0M+vhcKRZmbSJ7HfqFA==}
    engines: {node: ^18.19.0 || >=20.6.0}
    peerDependencies:
      '@opentelemetry/api': ^1.1.0

  '@pkgjs/parseargs@0.11.0':
    resolution: {integrity: sha512-+1VkjdD0QBLPodGrJUeqarH8VAIvQODIbwh9XpP5Syisf7YoQgsJKPNFoqqLQlu+VQ/tVSshMR6loPMn8U+dPg==}
    engines: {node: '>=14'}

  '@protobufjs/aspromise@1.1.2':
    resolution: {integrity: sha512-j+gKExEuLmKwvz3OgROXtrJ2UG2x8Ch2YZUxahh+s1F2HZ+wAceUNLkvy6zKCPVRkU++ZWQrdxsUeQXmcg4uoQ==}

  '@protobufjs/base64@1.1.2':
    resolution: {integrity: sha512-AZkcAA5vnN/v4PDqKyMR5lx7hZttPDgClv83E//FMNhR2TMcLUhfRUBHCmSl0oi9zMgDDqRUJkSxO3wm85+XLg==}

  '@protobufjs/codegen@2.0.4':
    resolution: {integrity: sha512-YyFaikqM5sH0ziFZCN3xDC7zeGaB/d0IUb9CATugHWbd1FRFwWwt4ld4OYMPWu5a3Xe01mGAULCdqhMlPl29Jg==}

  '@protobufjs/eventemitter@1.1.0':
    resolution: {integrity: sha512-j9ednRT81vYJ9OfVuXG6ERSTdEL1xVsNgqpkxMsbIabzSo3goCjDIveeGv5d03om39ML71RdmrGNjG5SReBP/Q==}

  '@protobufjs/fetch@1.1.0':
    resolution: {integrity: sha512-lljVXpqXebpsijW71PZaCYeIcE5on1w5DlQy5WH6GLbFryLUrBD4932W/E2BSpfRJWseIL4v/KPgBFxDOIdKpQ==}

  '@protobufjs/float@1.0.2':
    resolution: {integrity: sha512-Ddb+kVXlXst9d+R9PfTIxh1EdNkgoRe5tOX6t01f1lYWOvJnSPDBlG241QLzcyPdoNTsblLUdujGSE4RzrTZGQ==}

  '@protobufjs/inquire@1.1.0':
    resolution: {integrity: sha512-kdSefcPdruJiFMVSbn801t4vFK7KB/5gd2fYvrxhuJYg8ILrmn9SKSX2tZdV6V+ksulWqS7aXjBcRXl3wHoD9Q==}

  '@protobufjs/path@1.1.2':
    resolution: {integrity: sha512-6JOcJ5Tm08dOHAbdR3GrvP+yUUfkjG5ePsHYczMFLq3ZmMkAD98cDgcT2iA1lJ9NVwFd4tH/iSSoe44YWkltEA==}

  '@protobufjs/pool@1.1.0':
    resolution: {integrity: sha512-0kELaGSIDBKvcgS4zkjz1PeddatrjYcmMWOlAuAPwAeccUrPHdUqo/J6LiymHHEiJT5NrF1UVwxY14f+fy4WQw==}

  '@protobufjs/utf8@1.1.0':
    resolution: {integrity: sha512-Vvn3zZrhQZkkBE8LSuW3em98c0FwgO4nxzv6OdSxPKJIEKY2bGbHn+mhGIPerzI4twdxaP8/0+06HBpwf345Lw==}

  '@rollup/rollup-android-arm-eabi@4.44.2':
    resolution: {integrity: sha512-g0dF8P1e2QYPOj1gu7s/3LVP6kze9A7m6x0BZ9iTdXK8N5c2V7cpBKHV3/9A4Zd8xxavdhK0t4PnqjkqVmUc9Q==}
    cpu: [arm]
    os: [android]

  '@rollup/rollup-android-arm64@4.44.2':
    resolution: {integrity: sha512-Yt5MKrOosSbSaAK5Y4J+vSiID57sOvpBNBR6K7xAaQvk3MkcNVV0f9fE20T+41WYN8hDn6SGFlFrKudtx4EoxA==}
    cpu: [arm64]
    os: [android]

  '@rollup/rollup-darwin-arm64@4.44.2':
    resolution: {integrity: sha512-EsnFot9ZieM35YNA26nhbLTJBHD0jTwWpPwmRVDzjylQT6gkar+zenfb8mHxWpRrbn+WytRRjE0WKsfaxBkVUA==}
    cpu: [arm64]
    os: [darwin]

  '@rollup/rollup-darwin-x64@4.44.2':
    resolution: {integrity: sha512-dv/t1t1RkCvJdWWxQ2lWOO+b7cMsVw5YFaS04oHpZRWehI1h0fV1gF4wgGCTyQHHjJDfbNpwOi6PXEafRBBezw==}
    cpu: [x64]
    os: [darwin]

  '@rollup/rollup-freebsd-arm64@4.44.2':
    resolution: {integrity: sha512-W4tt4BLorKND4qeHElxDoim0+BsprFTwb+vriVQnFFtT/P6v/xO5I99xvYnVzKWrK6j7Hb0yp3x7V5LUbaeOMg==}
    cpu: [arm64]
    os: [freebsd]

  '@rollup/rollup-freebsd-x64@4.44.2':
    resolution: {integrity: sha512-tdT1PHopokkuBVyHjvYehnIe20fxibxFCEhQP/96MDSOcyjM/shlTkZZLOufV3qO6/FQOSiJTBebhVc12JyPTA==}
    cpu: [x64]
    os: [freebsd]

  '@rollup/rollup-linux-arm-gnueabihf@4.44.2':
    resolution: {integrity: sha512-+xmiDGGaSfIIOXMzkhJ++Oa0Gwvl9oXUeIiwarsdRXSe27HUIvjbSIpPxvnNsRebsNdUo7uAiQVgBD1hVriwSQ==}
    cpu: [arm]
    os: [linux]

  '@rollup/rollup-linux-arm-musleabihf@4.44.2':
    resolution: {integrity: sha512-bDHvhzOfORk3wt8yxIra8N4k/N0MnKInCW5OGZaeDYa/hMrdPaJzo7CSkjKZqX4JFUWjUGm88lI6QJLCM7lDrA==}
    cpu: [arm]
    os: [linux]

  '@rollup/rollup-linux-arm64-gnu@4.44.2':
    resolution: {integrity: sha512-NMsDEsDiYghTbeZWEGnNi4F0hSbGnsuOG+VnNvxkKg0IGDvFh7UVpM/14mnMwxRxUf9AdAVJgHPvKXf6FpMB7A==}
    cpu: [arm64]
    os: [linux]

  '@rollup/rollup-linux-arm64-musl@4.44.2':
    resolution: {integrity: sha512-lb5bxXnxXglVq+7imxykIp5xMq+idehfl+wOgiiix0191av84OqbjUED+PRC5OA8eFJYj5xAGcpAZ0pF2MnW+A==}
    cpu: [arm64]
    os: [linux]

  '@rollup/rollup-linux-loongarch64-gnu@4.44.2':
    resolution: {integrity: sha512-Yl5Rdpf9pIc4GW1PmkUGHdMtbx0fBLE1//SxDmuf3X0dUC57+zMepow2LK0V21661cjXdTn8hO2tXDdAWAqE5g==}
    cpu: [loong64]
    os: [linux]

  '@rollup/rollup-linux-powerpc64le-gnu@4.44.2':
    resolution: {integrity: sha512-03vUDH+w55s680YYryyr78jsO1RWU9ocRMaeV2vMniJJW/6HhoTBwyyiiTPVHNWLnhsnwcQ0oH3S9JSBEKuyqw==}
    cpu: [ppc64]
    os: [linux]

  '@rollup/rollup-linux-riscv64-gnu@4.44.2':
    resolution: {integrity: sha512-iYtAqBg5eEMG4dEfVlkqo05xMOk6y/JXIToRca2bAWuqjrJYJlx/I7+Z+4hSrsWU8GdJDFPL4ktV3dy4yBSrzg==}
    cpu: [riscv64]
    os: [linux]

  '@rollup/rollup-linux-riscv64-musl@4.44.2':
    resolution: {integrity: sha512-e6vEbgaaqz2yEHqtkPXa28fFuBGmUJ0N2dOJK8YUfijejInt9gfCSA7YDdJ4nYlv67JfP3+PSWFX4IVw/xRIPg==}
    cpu: [riscv64]
    os: [linux]

  '@rollup/rollup-linux-s390x-gnu@4.44.2':
    resolution: {integrity: sha512-evFOtkmVdY3udE+0QKrV5wBx7bKI0iHz5yEVx5WqDJkxp9YQefy4Mpx3RajIVcM6o7jxTvVd/qpC1IXUhGc1Mw==}
    cpu: [s390x]
    os: [linux]

  '@rollup/rollup-linux-x64-gnu@4.44.2':
    resolution: {integrity: sha512-/bXb0bEsWMyEkIsUL2Yt5nFB5naLAwyOWMEviQfQY1x3l5WsLKgvZf66TM7UTfED6erckUVUJQ/jJ1FSpm3pRQ==}
    cpu: [x64]
    os: [linux]

  '@rollup/rollup-linux-x64-musl@4.44.2':
    resolution: {integrity: sha512-3D3OB1vSSBXmkGEZR27uiMRNiwN08/RVAcBKwhUYPaiZ8bcvdeEwWPvbnXvvXHY+A/7xluzcN+kaiOFNiOZwWg==}
    cpu: [x64]
    os: [linux]

  '@rollup/rollup-win32-arm64-msvc@4.44.2':
    resolution: {integrity: sha512-VfU0fsMK+rwdK8mwODqYeM2hDrF2WiHaSmCBrS7gColkQft95/8tphyzv2EupVxn3iE0FI78wzffoULH1G+dkw==}
    cpu: [arm64]
    os: [win32]

  '@rollup/rollup-win32-ia32-msvc@4.44.2':
    resolution: {integrity: sha512-+qMUrkbUurpE6DVRjiJCNGZBGo9xM4Y0FXU5cjgudWqIBWbcLkjE3XprJUsOFgC6xjBClwVa9k6O3A7K3vxb5Q==}
    cpu: [ia32]
    os: [win32]

  '@rollup/rollup-win32-x64-msvc@4.44.2':
    resolution: {integrity: sha512-3+QZROYfJ25PDcxFF66UEk8jGWigHJeecZILvkPkyQN7oc5BvFo4YEXFkOs154j3FTMp9mn9Ky8RCOwastduEA==}
    cpu: [x64]
    os: [win32]

  '@standard-schema/spec@1.0.0':
    resolution: {integrity: sha512-m2bOd0f2RT9k8QJx1JN85cZYyH1RqFBdlwtkSlf4tBDYLCiiZnv1fIIwacK6cqwXavOydf0NPToMQgpKq+dVlA==}

  '@swc/helpers@0.5.15':
    resolution: {integrity: sha512-JQ5TuMi45Owi4/BIMAJBoSQoOJu12oOk/gADqlcUL9JEdHB8vyjUSsxqeNXnmXHjYKMi2WcYtezGEEhqUI/E2g==}

  '@types/aws-lambda@8.10.150':
    resolution: {integrity: sha512-AX+AbjH/rH5ezX1fbK8onC/a+HyQHo7QGmvoxAE42n22OsciAxvZoZNEr22tbXs8WfP1nIsBjKDpgPm3HjOZbA==}

  '@types/body-parser@1.19.6':
    resolution: {integrity: sha512-HLFeCYgz89uk22N5Qg3dvGvsv46B8GLvKKo1zKG4NybA8U2DiEO3w9lqGg29t/tfLRJpJ6iQxnVw4OnB7MoM9g==}

  '@types/bunyan@1.8.11':
    resolution: {integrity: sha512-758fRH7umIMk5qt5ELmRMff4mLDlN+xyYzC+dkPTdKwbSkJFvz6xwyScrytPU0QIBbRRwbiE8/BIg8bpajerNQ==}

  '@types/chai@5.2.2':
    resolution: {integrity: sha512-8kB30R7Hwqf40JPiKhVzodJs2Qc1ZJ5zuT3uzw5Hq/dhNCl3G3l83jfpdI1e20BP348+fV7VIL/+FxaXkqBmWg==}

  '@types/connect@3.4.38':
    resolution: {integrity: sha512-K6uROf1LD88uDQqJCktA4yzL1YYAK6NgfsI0v/mTgyPKWsX1CnJ0XPSDhViejru1GcRkLWb8RlzFYJRqGUbaug==}

  '@types/deep-eql@4.0.2':
    resolution: {integrity: sha512-c9h9dVVMigMPc4bwTvC5dxqtqJZwQPePsWjPlpSOnojbor6pGqdk541lfA7AqFQr5pB1BRdq0juY9db81BwyFw==}

  '@types/diff-match-patch@1.0.36':
    resolution: {integrity: sha512-xFdR6tkm0MWvBfO8xXCSsinYxHcqkQUlcHeSpMC2ukzOb6lwQAfDmW+Qt0AvlGd8HpsS28qKsB+oPeJn9I39jg==}

  '@types/estree@1.0.8':
    resolution: {integrity: sha512-dWHzHa2WqEXI/O1E9OjrocMTKJl2mSrEolh1Iomrv6U+JuNwaHXsXx9bLu5gG7BUWFIN0skIQJQ/L1rIex4X6w==}

  '@types/express-serve-static-core@4.19.6':
    resolution: {integrity: sha512-N4LZ2xG7DatVqhCZzOGb1Yi5lMbXSZcmdLDe9EzSndPV2HpWYWzRbaerl2n27irrm94EPpprqa8KpskPT085+A==}

  '@types/express@4.17.23':
    resolution: {integrity: sha512-Crp6WY9aTYP3qPi2wGDo9iUe/rceX01UMhnF1jmwDcKCFM6cx7YhGP/Mpr3y9AASpfHixIG0E6azCcL5OcDHsQ==}

  '@types/http-errors@2.0.5':
    resolution: {integrity: sha512-r8Tayk8HJnX0FztbZN7oVqGccWgw98T/0neJphO91KkmOzug1KkofZURD4UaD5uH8AqcFLfdPErnBod0u71/qg==}

  '@types/json-schema@7.0.15':
    resolution: {integrity: sha512-5+fP8P8MFNC+AyZCDxrB2pkZFPGzqQWUzpSeuuVLvm8VMcorNYavBqoFcxK8bQz4Qsbn4oUEEem4wDLfcysGHA==}

  '@types/memcached@2.2.10':
    resolution: {integrity: sha512-AM9smvZN55Gzs2wRrqeMHVP7KE8KWgCJO/XL5yCly2xF6EKa4YlbpK+cLSAH4NG/Ah64HrlegmGqW8kYws7Vxg==}

  '@types/mime@1.3.5':
    resolution: {integrity: sha512-/pyBZWSLD2n0dcHE3hq8s8ZvcETHtEuF+3E7XVt0Ig2nvsVQXdghHVcEkIWjy9A0wKfTn97a/PSDYohKIlnP/w==}

  '@types/mysql@2.15.27':
    resolution: {integrity: sha512-YfWiV16IY0OeBfBCk8+hXKmdTKrKlwKN1MNKAPBu5JYxLwBEZl7QzeEpGnlZb3VMGJrrGmB84gXiH+ofs/TezA==}

  '@types/node@20.19.7':
    resolution: {integrity: sha512-1GM9z6BJOv86qkPvzh2i6VW5+VVrXxCLknfmTkWEqz+6DqosiY28XUWCTmBcJ0ACzKqx/iwdIREfo1fwExIlkA==}

  '@types/node@22.16.2':
    resolution: {integrity: sha512-Cdqa/eJTvt4fC4wmq1Mcc0CPUjp/Qy2FGqLza3z3pKymsI969TcZ54diNJv8UYUgeWxyb8FSbCkhdR6WqmUFhA==}

  '@types/nunjucks@3.2.6':
    resolution: {integrity: sha512-pHiGtf83na1nCzliuAdq8GowYiXvH5l931xZ0YEHaLMNFgynpEqx+IPStlu7UaDkehfvl01e4x/9Tpwhy7Ue3w==}

  '@types/oracledb@6.5.2':
    resolution: {integrity: sha512-kK1eBS/Adeyis+3OlBDMeQQuasIDLUYXsi2T15ccNJ0iyUpQ4xDF7svFu3+bGVrI0CMBUclPciz+lsQR3JX3TQ==}

  '@types/pg-pool@2.0.6':
    resolution: {integrity: sha512-TaAUE5rq2VQYxab5Ts7WZhKNmuN78Q6PiFonTDdpbx8a1H0M1vhy3rhiMjl+e2iHmogyMw7jZF4FrE6eJUy5HQ==}

  '@types/pg@8.15.4':
    resolution: {integrity: sha512-I6UNVBAoYbvuWkkU3oosC8yxqH21f4/Jc4DK71JLG3dT2mdlGe1z+ep/LQGXaKaOgcvUrsQoPRqfgtMcvZiJhg==}

  '@types/prop-types@15.7.15':
    resolution: {integrity: sha512-F6bEyamV9jKGAFBEmlQnesRPGOQqS2+Uwi0Em15xenOxHaf2hv6L8YCVn3rPdPJOiJfPiCnLIRyvwVaqMY3MIw==}

  '@types/qs@6.14.0':
    resolution: {integrity: sha512-eOunJqu0K1923aExK6y8p6fsihYEn/BYuQ4g0CxAAgFc4b/ZLN4CrsRZ55srTdqoiLzU2B2evC+apEIxprEzkQ==}

  '@types/range-parser@1.2.7':
    resolution: {integrity: sha512-hKormJbkJqzQGhziax5PItDUTMAM9uE2XXQmM37dyd4hVM+5aVl7oVxMVUiVQn2oCQFN/LKCZdvSM0pFRqbSmQ==}

  '@types/react@18.2.8':
    resolution: {integrity: sha512-lTyWUNrd8ntVkqycEEplasWy2OxNlShj3zqS0LuB1ENUGis5HodmhM7DtCoUGbxj3VW/WsGA0DUhpG6XrM7gPA==}

  '@types/scheduler@0.26.0':
    resolution: {integrity: sha512-WFHp9YUJQ6CKshqoC37iOlHnQSmxNc795UhB26CyBBttrN9svdIrUjl/NjnNmfcwtncN0h/0PPAFWv9ovP8mLA==}

  '@types/send@0.17.5':
    resolution: {integrity: sha512-z6F2D3cOStZvuk2SaP6YrwkNO65iTZcwA2ZkSABegdkAh/lf+Aa/YQndZVfmEXT5vgAp6zv06VQ3ejSVjAny4w==}

  '@types/serve-static@1.15.8':
    resolution: {integrity: sha512-roei0UY3LhpOJvjbIP6ZZFngyLKl5dskOtDhxY5THRSpO+ZI+nzJ+m5yUMzGrp89YRa7lvknKkMYjqQFGwA7Sg==}

  '@types/tedious@4.0.14':
    resolution: {integrity: sha512-KHPsfX/FoVbUGbyYvk1q9MMQHLPeRZhRJZdO45Q4YjvFkv4hMNghCWTvy7rdKessBsmtz4euWCWAB6/tVpI1Iw==}

  '@typescript-eslint/eslint-plugin@8.36.0':
    resolution: {integrity: sha512-lZNihHUVB6ZZiPBNgOQGSxUASI7UJWhT8nHyUGCnaQ28XFCw98IfrMCG3rUl1uwUWoAvodJQby2KTs79UTcrAg==}
    engines: {node: ^18.18.0 || ^20.9.0 || >=21.1.0}
    peerDependencies:
      '@typescript-eslint/parser': ^8.36.0
      eslint: ^8.57.0 || ^9.0.0
      typescript: '>=4.8.4 <5.9.0'

  '@typescript-eslint/parser@8.36.0':
    resolution: {integrity: sha512-FuYgkHwZLuPbZjQHzJXrtXreJdFMKl16BFYyRrLxDhWr6Qr7Kbcu2s1Yhu8tsiMXw1S0W1pjfFfYEt+R604s+Q==}
    engines: {node: ^18.18.0 || ^20.9.0 || >=21.1.0}
    peerDependencies:
      eslint: ^8.57.0 || ^9.0.0
      typescript: '>=4.8.4 <5.9.0'

  '@typescript-eslint/project-service@8.36.0':
    resolution: {integrity: sha512-JAhQFIABkWccQYeLMrHadu/fhpzmSQ1F1KXkpzqiVxA/iYI6UnRt2trqXHt1sYEcw1mxLnB9rKMsOxXPxowN/g==}
    engines: {node: ^18.18.0 || ^20.9.0 || >=21.1.0}
    peerDependencies:
      typescript: '>=4.8.4 <5.9.0'

  '@typescript-eslint/scope-manager@8.36.0':
    resolution: {integrity: sha512-wCnapIKnDkN62fYtTGv2+RY8FlnBYA3tNm0fm91kc2BjPhV2vIjwwozJ7LToaLAyb1ca8BxrS7vT+Pvvf7RvqA==}
    engines: {node: ^18.18.0 || ^20.9.0 || >=21.1.0}

  '@typescript-eslint/tsconfig-utils@8.36.0':
    resolution: {integrity: sha512-Nhh3TIEgN18mNbdXpd5Q8mSCBnrZQeY9V7Ca3dqYvNDStNIGRmJA6dmrIPMJ0kow3C7gcQbpsG2rPzy1Ks/AnA==}
    engines: {node: ^18.18.0 || ^20.9.0 || >=21.1.0}
    peerDependencies:
      typescript: '>=4.8.4 <5.9.0'

  '@typescript-eslint/type-utils@8.36.0':
    resolution: {integrity: sha512-5aaGYG8cVDd6cxfk/ynpYzxBRZJk7w/ymto6uiyUFtdCozQIsQWh7M28/6r57Fwkbweng8qAzoMCPwSJfWlmsg==}
    engines: {node: ^18.18.0 || ^20.9.0 || >=21.1.0}
    peerDependencies:
      eslint: ^8.57.0 || ^9.0.0
      typescript: '>=4.8.4 <5.9.0'

  '@typescript-eslint/types@8.36.0':
    resolution: {integrity: sha512-xGms6l5cTJKQPZOKM75Dl9yBfNdGeLRsIyufewnxT4vZTrjC0ImQT4fj8QmtJK84F58uSh5HVBSANwcfiXxABQ==}
    engines: {node: ^18.18.0 || ^20.9.0 || >=21.1.0}

  '@typescript-eslint/typescript-estree@8.36.0':
    resolution: {integrity: sha512-JaS8bDVrfVJX4av0jLpe4ye0BpAaUW7+tnS4Y4ETa3q7NoZgzYbN9zDQTJ8kPb5fQ4n0hliAt9tA4Pfs2zA2Hg==}
    engines: {node: ^18.18.0 || ^20.9.0 || >=21.1.0}
    peerDependencies:
      typescript: '>=4.8.4 <5.9.0'

  '@typescript-eslint/utils@8.36.0':
    resolution: {integrity: sha512-VOqmHu42aEMT+P2qYjylw6zP/3E/HvptRwdn/PZxyV27KhZg2IOszXod4NcXisWzPAGSS4trE/g4moNj6XmH2g==}
    engines: {node: ^18.18.0 || ^20.9.0 || >=21.1.0}
    peerDependencies:
      eslint: ^8.57.0 || ^9.0.0
      typescript: '>=4.8.4 <5.9.0'

  '@typescript-eslint/visitor-keys@8.36.0':
    resolution: {integrity: sha512-vZrhV2lRPWDuGoxcmrzRZyxAggPL+qp3WzUrlZD+slFueDiYHxeBa34dUXPuC0RmGKzl4lS5kFJYvKCq9cnNDA==}
    engines: {node: ^18.18.0 || ^20.9.0 || >=21.1.0}

  '@vitest/coverage-v8@3.2.4':
    resolution: {integrity: sha512-EyF9SXU6kS5Ku/U82E259WSnvg6c8KTjppUncuNdm5QHpe17mwREHnjDzozC8x9MZ0xfBUFSaLkRv4TMA75ALQ==}
    peerDependencies:
      '@vitest/browser': 3.2.4
      vitest: 3.2.4
    peerDependenciesMeta:
      '@vitest/browser':
        optional: true

  '@vitest/expect@3.2.4':
    resolution: {integrity: sha512-Io0yyORnB6sikFlt8QW5K7slY4OjqNX9jmJQ02QDda8lyM6B5oNgVWoSoKPac8/kgnCUzuHQKrSLtu/uOqqrig==}

  '@vitest/mocker@3.2.4':
    resolution: {integrity: sha512-46ryTE9RZO/rfDd7pEqFl7etuyzekzEhUbTW3BvmeO/BcCMEgq59BKhek3dXDWgAj4oMK6OZi+vRr1wPW6qjEQ==}
    peerDependencies:
      msw: ^2.4.9
      vite: ^5.0.0 || ^6.0.0 || ^7.0.0-0
    peerDependenciesMeta:
      msw:
        optional: true
      vite:
        optional: true

  '@vitest/pretty-format@3.2.4':
    resolution: {integrity: sha512-IVNZik8IVRJRTr9fxlitMKeJeXFFFN0JaB9PHPGQ8NKQbGpfjlTx9zO4RefN8gp7eqjNy8nyK3NZmBzOPeIxtA==}

  '@vitest/runner@3.2.4':
    resolution: {integrity: sha512-oukfKT9Mk41LreEW09vt45f8wx7DordoWUZMYdY/cyAk7w5TWkTRCNZYF7sX7n2wB7jyGAl74OxgwhPgKaqDMQ==}

  '@vitest/snapshot@3.2.4':
    resolution: {integrity: sha512-dEYtS7qQP2CjU27QBC5oUOxLE/v5eLkGqPE0ZKEIDGMs4vKWe7IjgLOeauHsR0D5YuuycGRO5oSRXnwnmA78fQ==}

  '@vitest/spy@3.2.4':
    resolution: {integrity: sha512-vAfasCOe6AIK70iP5UD11Ac4siNUNJ9i/9PZ3NKx07sG6sUxeag1LWdNrMWeKKYBLlzuK+Gn65Yd5nyL6ds+nw==}

  '@vitest/utils@3.2.4':
    resolution: {integrity: sha512-fB2V0JFrQSMsCo9HiSq3Ezpdv4iYaXRG1Sx8edX3MwxfyNn83mKiGzOcH+Fkxt4MHxr3y42fQi1oeAInqgX2QA==}

  accepts@2.0.0:
    resolution: {integrity: sha512-5cvg6CtKwfgdmVqY1WIiXKc3Q1bkRqGLi+2W/6ao+6Y7gu/RCwRuAhGEzh5B4KlszSuTLgZYuqFqo5bImjNKng==}
    engines: {node: '>= 0.6'}

  acorn-import-attributes@1.9.5:
    resolution: {integrity: sha512-n02Vykv5uA3eHGM/Z2dQrcD56kL8TyDb2p1+0P83PClMnC/nc+anbQRhIOWnSq4Ke/KvDPrY3C9hDtC/A3eHnQ==}
    peerDependencies:
      acorn: ^8

  acorn-jsx@5.3.2:
    resolution: {integrity: sha512-rq9s+JNhf0IChjtDXxllJ7g41oZk5SlXtp0LHwyA5cejwn7vKmKp4pPri6YEePv2PU65sAsegbXtIinmDFDXgQ==}
    peerDependencies:
      acorn: ^6.0.0 || ^7.0.0 || ^8.0.0

  acorn@8.15.0:
    resolution: {integrity: sha512-NZyJarBfL7nWwIq+FDL6Zp/yHEhePMNnnJ0y3qfieCrmNvYct8uvtiV41UvlSe6apAfk0fY1FbWx+NwfmpvtTg==}
    engines: {node: '>=0.4.0'}
    hasBin: true

  agent-base@7.1.4:
    resolution: {integrity: sha512-MnA+YT8fwfJPgBx3m60MNqakm30XOkyIoH1y6huTQvC0PwZG7ki8NacLBcrPbNoo8vEZy7Jpuk7+jMO+CUovTQ==}
    engines: {node: '>= 14'}

  ai@4.3.17:
    resolution: {integrity: sha512-uWqIQ94Nb1GTYtYElGHegJMOzv3r2mCKNFlKrqkft9xrfvIahTI5OdcnD5U9612RFGuUNGmSDTO1/YRNFXobaQ==}
    engines: {node: '>=18'}
    peerDependencies:
      react: ^18 || ^19 || ^19.0.0-rc
      zod: ^3.23.8
    peerDependenciesMeta:
      react:
        optional: true

<<<<<<< HEAD
  ai@5.0.0:
    resolution: {integrity: sha512-F4jOhOSeiZD8lXpF4l1hRqyM1jbqoLKGVZNxAP467wmQCsWUtElMa3Ki5PrDMq6qvUNC3deUKfERDAsfj7IDlg==}
=======
  ai@4.3.19:
    resolution: {integrity: sha512-dIE2bfNpqHN3r6IINp9znguYdhIOheKW2LDigAMrgt/upT3B8eBGPSCblENvaZGoq+hxaN9fSMzjWpbqloP+7Q==}
>>>>>>> 6816a91a
    engines: {node: '>=18'}
    peerDependencies:
      react: ^18 || ^19 || ^19.0.0-rc
      zod: ^3.23.8
    peerDependenciesMeta:
      react:
        optional: true

  ai@5.0.0-beta.24:
    resolution: {integrity: sha512-glQIA+PGEP+UEPB+thdqNZi9Ot4Yjiqsl071S1KPaRTGHmBIg/c8OYb2mXCRM+3cNCFGVnCTudZoYUVNwBpFxg==}
    engines: {node: '>=18'}
    hasBin: true
    peerDependencies:
      zod: ^3.25.76 || ^4

  ai@5.0.0-beta.25:
    resolution: {integrity: sha512-pbfFqtQvz7hiDw6TwUH75CK9FgrZFBsxqbW4yW0aqluHw3nRbhf0w1u2AMiYgvWMy8Xf8TkBbMtY4vyMc4neeA==}
    engines: {node: '>=18'}
    hasBin: true
    peerDependencies:
      zod: ^3.25.76 || ^4

  ai@5.0.0-beta.28:
    resolution: {integrity: sha512-RYAYmrM+mfS4DFT7Qq/WQF9OMEdxTqRffc8UISJ+GwwHtjT+tAcq08KBySJwGa/x+69T9AVKZKfWeVc3XzwcDg==}
    engines: {node: '>=18'}
    hasBin: true
    peerDependencies:
      zod: ^3.25.76 || ^4

  ajv@6.12.6:
    resolution: {integrity: sha512-j3fVLgvTo527anyYyJOGTYJbG+vnnQYvE0m5mmkc1TK+nxAppkCLMIL0aZ4dblVCNoGShhm+kzE4ZUykBoMg4g==}

  ajv@8.12.0:
    resolution: {integrity: sha512-sRu1kpcO9yLtYxBKvqfTeh9KzZEwO3STyX1HT+4CaDzC6HpTGYhIhPIzj9XuKU7KYDwnaeh5hcOwjy1QuJzBPA==}

  ansi-color@0.2.1:
    resolution: {integrity: sha512-bF6xLaZBLpOQzgYUtYEhJx090nPSZk1BQ/q2oyBK9aMMcJHzx9uXGCjI2Y+LebsN4Jwoykr0V9whbPiogdyHoQ==}

  ansi-regex@5.0.1:
    resolution: {integrity: sha512-quJQXlTSUGL2LH9SUXo8VwsY4soanhgo6LNSm84E1LBcE8s3O0wpdiRzyR9z/ZZJMlMWv37qOOb9pdJlMUEKFQ==}
    engines: {node: '>=8'}

  ansi-regex@6.1.0:
    resolution: {integrity: sha512-7HSX4QQb4CspciLpVFwyRe79O3xsIZDDLER21kERQ71oaPodF8jL725AgJMFAYbooIqolJoRLuM81SpeUkpkvA==}
    engines: {node: '>=12'}

  ansi-styles@4.3.0:
    resolution: {integrity: sha512-zbB9rCJAT1rbjiVDb2hqKFHNYLxgtk8NURxZ3IZwD3F6NtxbXZQCnnSi1Lkx+IDohdPlFp222wVALIheZJQSEg==}
    engines: {node: '>=8'}

  ansi-styles@6.2.1:
    resolution: {integrity: sha512-bN798gFfQX+viw3R7yrGWRqnrN2oRkEkUjjl4JNn4E8GxxbjtG3FbrEIIY3l8/hrwUwIeCZvi4QuOTP4MErVug==}
    engines: {node: '>=12'}

  any-promise@1.3.0:
    resolution: {integrity: sha512-7UvmKalWRt1wgjL1RrGxoSJW/0QZFIegpeGvZG9kjp8vrRu55XTHbwnqq2GpXm9uLbcuhxm3IqX9OB4MZR1b2A==}

  argparse@2.0.1:
    resolution: {integrity: sha512-8+9WqebbFzpX9OR+Wa6O29asIogeRMzcGtAINdpMHHyAg10f05aSFVBbcEqGf/PXw1EjAZ+q2/bEBg3DvurK3Q==}

  assertion-error@2.0.1:
    resolution: {integrity: sha512-Izi8RQcffqCeNVgFigKli1ssklIbpHnCYc6AknXGYoB6grJqyeby7jv12JUQgmTAnIDnbck1uxksT4dzN3PWBA==}
    engines: {node: '>=12'}

  ast-v8-to-istanbul@0.3.3:
    resolution: {integrity: sha512-MuXMrSLVVoA6sYN/6Hke18vMzrT4TZNbZIj/hvh0fnYFpO+/kFXcLIaiPwXXWaQUPg4yJD8fj+lfJ7/1EBconw==}

  balanced-match@1.0.2:
    resolution: {integrity: sha512-3oSeUO0TMV67hN1AmbXsK4yaqU7tjiHlbxRDZOpH0KW9+CeX4bRAaX0Anxt0tx2MrpRpWwQaPwIlISEJhYU5Pw==}

  bignumber.js@9.3.0:
    resolution: {integrity: sha512-EM7aMFTXbptt/wZdMlBv2t8IViwQL+h6SLHosp8Yf0dqJMTnY6iL32opnAB6kAdL0SZPuvcAzFr31o0c/R3/RA==}

  body-parser@2.2.0:
    resolution: {integrity: sha512-02qvAaxv8tp7fBa/mw1ga98OGm+eCbqzJOKoRt70sLmfEEi+jyBYVTDGfCL/k06/4EMk/z01gCe7HoCH/f2LTg==}
    engines: {node: '>=18'}

  brace-expansion@1.1.12:
    resolution: {integrity: sha512-9T9UjW3r0UW5c1Q7GTwllptXwhvYmEzFhzMfZ9H7FQWt+uZePjZPjBP/W1ZEyZ1twGWom5/56TF4lPcqjnDHcg==}

  brace-expansion@2.0.2:
    resolution: {integrity: sha512-Jt0vHyM+jmUBqojB7E1NIYadt0vI0Qxjxd2TErW94wDz+E2LAm5vKMXXwg6ZZBTHPuUlDgQHKXvjGBdfcF1ZDQ==}

  braces@3.0.3:
    resolution: {integrity: sha512-yQbXgO/OSZVD2IsiLlro+7Hf6Q18EJrKSEsdoMzKePKXct3gvD8oLcOQdIzGupr5Fj+EDe8gO/lxc1BzfMpxvA==}
    engines: {node: '>=8'}

  bufrw@1.4.0:
    resolution: {integrity: sha512-sWm8iPbqvL9+5SiYxXH73UOkyEbGQg7kyHQmReF89WJHQJw2eV4P/yZ0E+b71cczJ4pPobVhXxgQcmfSTgGHxQ==}
    engines: {node: '>= 0.10.x'}

  bundle-require@5.1.0:
    resolution: {integrity: sha512-3WrrOuZiyaaZPWiEt4G3+IffISVC9HYlWueJEBWED4ZH4aIAC2PnkdnuRrR94M+w6yGWn4AglWtJtBI8YqvgoA==}
    engines: {node: ^12.20.0 || ^14.13.1 || >=16.0.0}
    peerDependencies:
      esbuild: '>=0.18'

  bytes@3.1.2:
    resolution: {integrity: sha512-/Nf7TyzTx6S3yRJObOAV7956r8cr2+Oj8AC5dt8wSP3BQAoeX58NoHyCU8P8zGkNXStjTSi6fzO6F0pBdcYbEg==}
    engines: {node: '>= 0.8'}

  cac@6.7.14:
    resolution: {integrity: sha512-b6Ilus+c3RrdDk+JhLKUAQfzzgLEPy6wcXqS7f/xe1EETvsDP6GORG7SFuOs6cID5YkqchW/LXZbX5bc8j7ZcQ==}
    engines: {node: '>=8'}

  call-bind-apply-helpers@1.0.2:
    resolution: {integrity: sha512-Sp1ablJ0ivDkSzjcaJdxEunN5/XvksFJ2sMBFfq6x0ryhQV/2b/KwFe21cMpmHtPOSij8K99/wSfoEuTObmuMQ==}
    engines: {node: '>= 0.4'}

  call-bound@1.0.4:
    resolution: {integrity: sha512-+ys997U96po4Kx/ABpBCqhA9EuxJaQWDQg7295H4hBphv3IZg0boBKuwYpt4YXp6MZ5AmZQnU/tyMTlRpaSejg==}
    engines: {node: '>= 0.4'}

  callsites@3.1.0:
    resolution: {integrity: sha512-P8BjAsXvZS+VIDUI11hHCQEv74YT67YUi5JJFNWIqL235sBmjX4+qx9Muvls5ivyNENctx46xQLQ3aTuE7ssaQ==}
    engines: {node: '>=6'}

  caniuse-lite@1.0.30001727:
    resolution: {integrity: sha512-pB68nIHmbN6L/4C6MH1DokyR3bYqFwjaSs/sWDHGj4CTcFtQUQMuJftVwWkXq7mNWOybD3KhUv3oWHoGxgP14Q==}

  chai@5.2.1:
    resolution: {integrity: sha512-5nFxhUrX0PqtyogoYOA8IPswy5sZFTOsBFl/9bNsmDLgsxYTzSZQJDPppDnZPTQbzSEm0hqGjWPzRemQCYbD6A==}
    engines: {node: '>=18'}

  chalk@4.1.2:
    resolution: {integrity: sha512-oKnbhFyRIXpUuez8iBMmyEa4nbj4IOQyuhc/wy9kY7/WVPcwIO9VA668Pu8RkO7+0G76SLROeyw9CpQ061i4mA==}
    engines: {node: '>=10'}

  chalk@5.4.1:
    resolution: {integrity: sha512-zgVZuo2WcZgfUEmsn6eO3kINexW8RAE4maiQ8QNs8CtpPCSyMiYsULR3HQYkm3w8FIA3SberyMJMSldGsW+U3w==}
    engines: {node: ^12.17.0 || ^14.13 || >=16.0.0}

  check-error@2.1.1:
    resolution: {integrity: sha512-OAlb+T7V4Op9OwdkjmguYRqncdlx5JiofwOAUkmTF+jNdHwzTaTs4sRAGpzLF3oOz5xAyDGrPgeIDFQmDOTiJw==}
    engines: {node: '>= 16'}

  chokidar@4.0.3:
    resolution: {integrity: sha512-Qgzu8kfBvo+cA4962jnP1KkS6Dop5NS6g7R5LFYJr4b8Ub94PPQXUksCw9PvXoeXPRRddRNC5C1JQUR2SMGtnA==}
    engines: {node: '>= 14.16.0'}

  cjs-module-lexer@1.4.3:
    resolution: {integrity: sha512-9z8TZaGM1pfswYeXrUpzPrkx8UnWYdhJclsiYMm6x/w5+nN+8Tf/LnAgfLGQCm59qAOxU8WwHEq2vNwF6i4j+Q==}

  client-only@0.0.1:
    resolution: {integrity: sha512-IV3Ou0jSMzZrd3pZ48nLkT9DA7Ag1pnPzaiQhpW7c3RbcqqzvzzVu+L8gfqMp/8IM2MQtSiqaCxrrcfu8I8rMA==}

  cliui@8.0.1:
    resolution: {integrity: sha512-BSeNnyus75C4//NQ9gQt1/csTXyo/8Sb+afLAkzAptFuMsod9HFokGNudZpi/oQV73hnVK+sR+5PVRMd+Dr7YQ==}
    engines: {node: '>=12'}

  color-convert@2.0.1:
    resolution: {integrity: sha512-RRECPsj7iu/xb5oKYcsFHSppFNnsj/52OVTRKb4zP5onXwVF3zVmmToNcOfGC+CRDpfK/U584fMg38ZHCaElKQ==}
    engines: {node: '>=7.0.0'}

  color-name@1.1.4:
    resolution: {integrity: sha512-dOy+3AuW3a2wNbZHIuMZpTcgjGuLU/uBL/ubcZF9OXbDo8ff4O8yVp5Bf0efS8uEoYo5q4Fx7dY9OgQGXgAsQA==}

  color-string@1.9.1:
    resolution: {integrity: sha512-shrVawQFojnZv6xM40anx4CkoDP+fZsw/ZerEMsW/pyzsRbElpsL/DBVW7q3ExxwusdNXI3lXpuhEZkzs8p5Eg==}

  color@4.2.3:
    resolution: {integrity: sha512-1rXeuUUiGGrykh+CeBdu5Ie7OJwinCgQY0bc7GCRxy5xVHy+moaqkpL/jqQq0MtQOeYcrqEz4abc5f0KtU7W4A==}
    engines: {node: '>=12.5.0'}

  commander@4.1.1:
    resolution: {integrity: sha512-NOKm8xhkzAjzFx8B2v5OAHT+u5pRQc2UCa2Vq9jYL/31o2wi9mxBA7LIFs3sV5VSC49z6pEhfbMULvShKj26WA==}
    engines: {node: '>= 6'}

  concat-map@0.0.1:
    resolution: {integrity: sha512-/Srv4dswyQNBfohGpz9o6Yb3Gz3SrUDqBH5rTuhGR7ahtlbYKnVxw2bCFMRljaA7EXHaXZ8wsHdodFvbkhKmqg==}

  confbox@0.1.8:
    resolution: {integrity: sha512-RMtmw0iFkeR4YV+fUOSucriAQNb9g8zFR52MWCtl+cCZOFRNL6zeB395vPzFhEjjn4fMxXudmELnl/KF/WrK6w==}

  consola@3.4.2:
    resolution: {integrity: sha512-5IKcdX0nnYavi6G7TtOhwkYzyjfJlatbjMjuLSfE2kYT5pMDOilZ4OvMhi637CcDICTmz3wARPoyhqyX1Y+XvA==}
    engines: {node: ^14.18.0 || >=16.10.0}

  content-disposition@1.0.0:
    resolution: {integrity: sha512-Au9nRL8VNUut/XSzbQA38+M78dzP4D+eqg3gfJHMIHHYa3bg067xj1KxMUWj+VULbiZMowKngFFbKczUrNJ1mg==}
    engines: {node: '>= 0.6'}

  content-type@1.0.5:
    resolution: {integrity: sha512-nTjqfcBFEipKdXCv4YDQWCfmcLZKm81ldF0pAopTvyrFGVbcR6P/VAAd5G7N+0tTr8QqiU0tFadD6FK4NtJwOA==}
    engines: {node: '>= 0.6'}

  cookie-signature@1.2.2:
    resolution: {integrity: sha512-D76uU73ulSXrD1UXF4KE2TMxVVwhsnCgfAyTg9k8P6KGZjlXKrOLe4dJQKI3Bxi5wjesZoFXJWElNWBjPZMbhg==}
    engines: {node: '>=6.6.0'}

  cookie@0.7.2:
    resolution: {integrity: sha512-yki5XnKuf750l50uGTllt6kKILY4nQ1eNIQatoXEByZ5dWgnKqbnqmTrBE5B4N7lrMJKQ2ytWMiTO2o0v6Ew/w==}
    engines: {node: '>= 0.6'}

  cross-spawn@7.0.6:
    resolution: {integrity: sha512-uV2QOWP2nWzsy2aMp8aRibhi9dlzF5Hgh5SHaB9OiTGEyDTiJJyx0uy51QXdyWbtAHNua4XJzUKca3OzKUd3vA==}
    engines: {node: '>= 8'}

  csstype@3.1.3:
    resolution: {integrity: sha512-M1uQkMl8rQK/szD0LNhtqxIPLpimGm8sOBwU7lLnCpSbTyY3yeU1Vc7l4KT5zT4s/yOxHH5O7tIuuLOCnLADRw==}

  debug@4.4.1:
    resolution: {integrity: sha512-KcKCqiftBJcZr++7ykoDIEwSa3XWowTfNPo92BYxjXiyYEVrUQh2aLyhxBCwww+heortUFxEJYcRzosstTEBYQ==}
    engines: {node: '>=6.0'}
    peerDependencies:
      supports-color: '*'
    peerDependenciesMeta:
      supports-color:
        optional: true

  deep-eql@5.0.2:
    resolution: {integrity: sha512-h5k/5U50IJJFpzfL6nO9jaaumfjO/f2NjK/oYB2Djzm4p9L+3T9qWpZqZ2hAbLPuuYq9wrU08WQyBTL5GbPk5Q==}
    engines: {node: '>=6'}

  deep-is@0.1.4:
    resolution: {integrity: sha512-oIPzksmTg4/MriiaYGO+okXDT7ztn/w3Eptv/+gSIdMdKsJo0u4CfYNFJPy+4SKMuCqGw2wxnA+URMg3t8a/bQ==}

  depd@2.0.0:
    resolution: {integrity: sha512-g7nH6P6dyDioJogAAGprGpCtVImJhpPk/roCzdb3fIh61/s/nPsfR6onyMwkCAR/OlC3yBC0lESvUoQEAssIrw==}
    engines: {node: '>= 0.8'}

  dequal@2.0.3:
    resolution: {integrity: sha512-0je+qPKHEMohvfRTCEo3CrPG6cAzAYgmzKyxRiYSSDkS6eGJdyVJm7WaYA5ECaAD9wLB2T4EEeymA5aFVcYXCA==}
    engines: {node: '>=6'}

  detect-libc@2.0.4:
    resolution: {integrity: sha512-3UDv+G9CsCKO1WKMGw9fwq/SWJYbI0c5Y7LU1AXYoDdbhE2AHQ6N6Nb34sG8Fj7T5APy8qXDCKuuIHd1BR0tVA==}
    engines: {node: '>=8'}

  diff-match-patch@1.0.5:
    resolution: {integrity: sha512-IayShXAgj/QMXgB0IWmKx+rOPuGMhqm5w6jvFxmVenXKIzRqTAAsbBPT3kWQeGANj3jGgvcvv4yK6SxqYmikgw==}

  dotenv@16.0.3:
    resolution: {integrity: sha512-7GO6HghkA5fYG9TYnNxi14/7K9f5occMlp3zXAuSxn7CKCxt9xbNWG7yF8hTCSUchlfWSe3uLmlPfigevRItzQ==}
    engines: {node: '>=12'}

  dotenv@17.2.0:
    resolution: {integrity: sha512-Q4sgBT60gzd0BB0lSyYD3xM4YxrXA9y4uBDof1JNYGzOXrQdQ6yX+7XIAqoFOGQFOTK1D3Hts5OllpxMDZFONQ==}
    engines: {node: '>=12'}

  dunder-proto@1.0.1:
    resolution: {integrity: sha512-KIN/nDJBQRcXw0MLVhZE9iQHmG68qAVIBg9CqmUYjmQIhgij9U5MFvrqkUL5FbtyyzZuOeOt0zdeRe4UY7ct+A==}
    engines: {node: '>= 0.4'}

  eastasianwidth@0.2.0:
    resolution: {integrity: sha512-I88TYZWc9XiYHRQ4/3c5rjjfgkjhLyW2luGIheGERbNQ6OY7yTybanSpDXZa8y7VUP9YmDcYa+eyq4ca7iLqWA==}

  ee-first@1.1.1:
    resolution: {integrity: sha512-WMwm9LhRUo+WUaRN+vRuETqG89IgZphVSNkdFgeb6sS/E4OrDIN7t48CAewSHXc6C8lefD8KKfr5vY61brQlow==}

  emoji-regex@8.0.0:
    resolution: {integrity: sha512-MSjYzcWNOA0ewAHpz0MxpYFvwg6yjy1NG3xteoqz644VCo/RPgnr1/GGt+ic3iJTzQ8Eu3TdM14SawnVUmGE6A==}

  emoji-regex@9.2.2:
    resolution: {integrity: sha512-L18DaJsXSUk2+42pv8mLs5jJT2hqFkFE4j21wOmgbUqsZ2hL72NsUU785g9RXgo3s0ZNgVl42TiHp3ZtOv/Vyg==}

  encodeurl@2.0.0:
    resolution: {integrity: sha512-Q0n9HRi4m6JuGIV1eFlmvJB7ZEVxu93IrMyiMsGC0lrMJMWzRgx6WGquyfQgZVb31vhGgXnfmPNNXmxnOkRBrg==}
    engines: {node: '>= 0.8'}

  error@7.0.2:
    resolution: {integrity: sha512-UtVv4l5MhijsYUxPJo4390gzfZvAnTHreNnDjnTZaKIiZ/SemXxAhBkYSKtWa5RtBXbLP8tMgn/n0RUa/H7jXw==}

  es-define-property@1.0.1:
    resolution: {integrity: sha512-e3nRfgfUZ4rNGL232gUgX06QNyyez04KdjFrF+LTRoOXmrOgFKDg4BCdsjW8EnT69eqdYGmRpJwiPVYNrCaW3g==}
    engines: {node: '>= 0.4'}

  es-errors@1.3.0:
    resolution: {integrity: sha512-Zf5H2Kxt2xjTvbJvP2ZWLEICxA6j+hAmMzIlypy4xcBg1vKVnx89Wy0GbS+kf5cwCVFFzdCFh2XSCFNULS6csw==}
    engines: {node: '>= 0.4'}

  es-module-lexer@1.7.0:
    resolution: {integrity: sha512-jEQoCwk8hyb2AZziIOLhDqpm5+2ww5uIE6lkO/6jcOCusfk6LhMHpXXfBLXTZ7Ydyt0j4VoUQv6uGNYbdW+kBA==}

  es-object-atoms@1.1.1:
    resolution: {integrity: sha512-FGgH2h8zKNim9ljj7dankFPcICIK9Cp5bm+c2gQSYePhpaG5+esrLODihIorn+Pe6FGJzWhXQotPv73jTaldXA==}
    engines: {node: '>= 0.4'}

  esbuild@0.25.6:
    resolution: {integrity: sha512-GVuzuUwtdsghE3ocJ9Bs8PNoF13HNQ5TXbEi2AhvVb8xU1Iwt9Fos9FEamfoee+u/TOsn7GUWc04lz46n2bbTg==}
    engines: {node: '>=18'}
    hasBin: true

  escalade@3.2.0:
    resolution: {integrity: sha512-WUj2qlxaQtO4g6Pq5c29GTcWGDyd8itL8zTlipgECz3JesAiiOKotd8JU6otB3PACgG6xkJUyVhboMS+bje/jA==}
    engines: {node: '>=6'}

  escape-html@1.0.3:
    resolution: {integrity: sha512-NiSupZ4OeuGwr68lGIeym/ksIZMJodUGOSCZ/FSnTxcrekbvqrgdUxlJOMpijaKZVjAJrWrGs/6Jy8OMuyj9ow==}

  escape-string-regexp@4.0.0:
    resolution: {integrity: sha512-TtpcNJ3XAzx3Gq8sWRzJaVajRs0uVxA2YAkdb1jm2YkPz4G6egUFAyA3n5vtEIZefPk5Wa4UXbKuS5fKkJWdgA==}
    engines: {node: '>=10'}

  eslint-config-prettier@9.1.0:
    resolution: {integrity: sha512-NSWl5BFQWEPi1j4TjVNItzYV7dZXZ+wP6I6ZhrBGpChQhZRUaElihE9uRRkcbRnNb76UMKDF3r+WTmNcGPKsqw==}
    hasBin: true
    peerDependencies:
      eslint: '>=7.0.0'

  eslint-plugin-tsdoc@0.4.0:
    resolution: {integrity: sha512-MT/8b4aKLdDClnS8mP3R/JNjg29i0Oyqd/0ym6NnQf+gfKbJJ4ZcSh2Bs1H0YiUMTBwww5JwXGTWot/RwyJ7aQ==}

  eslint-plugin-turbo@2.5.4:
    resolution: {integrity: sha512-IZsW61DFj5mLMMaCJxhh1VE4HvNhfdnHnAaXajgne+LUzdyHk2NvYT0ECSa/1SssArcqgTvV74MrLL68hWLLFw==}
    peerDependencies:
      eslint: '>6.6.0'
      turbo: '>2.0.0'

  eslint-scope@8.4.0:
    resolution: {integrity: sha512-sNXOfKCn74rt8RICKMvJS7XKV/Xk9kA7DyJr8mJik3S7Cwgy3qlkkmyS2uQB3jiJg6VNdZd/pDBJu0nvG2NlTg==}
    engines: {node: ^18.18.0 || ^20.9.0 || >=21.1.0}

  eslint-visitor-keys@3.4.3:
    resolution: {integrity: sha512-wpc+LXeiyiisxPlEkUzU6svyS1frIO3Mgxj1fdy7Pm8Ygzguax2N3Fa/D/ag1WqbOprdI+uY6wMUl8/a2G+iag==}
    engines: {node: ^12.22.0 || ^14.17.0 || >=16.0.0}

  eslint-visitor-keys@4.2.1:
    resolution: {integrity: sha512-Uhdk5sfqcee/9H/rCOJikYz67o0a2Tw2hGRPOG2Y1R2dg7brRe1uG0yaNQDHu+TO/uQPF/5eCapvYSmHUjt7JQ==}
    engines: {node: ^18.18.0 || ^20.9.0 || >=21.1.0}

  eslint@9.30.1:
    resolution: {integrity: sha512-zmxXPNMOXmwm9E0yQLi5uqXHs7uq2UIiqEKo3Gq+3fwo1XrJ+hijAZImyF7hclW3E6oHz43Yk3RP8at6OTKflQ==}
    engines: {node: ^18.18.0 || ^20.9.0 || >=21.1.0}
    hasBin: true
    peerDependencies:
      jiti: '*'
    peerDependenciesMeta:
      jiti:
        optional: true

  espree@10.4.0:
    resolution: {integrity: sha512-j6PAQ2uUr79PZhBjP5C5fhl8e39FmRnOjsD5lGnWrFU8i2G776tBK7+nP8KuQUTTyAZUwfQqXAgrVH5MbH9CYQ==}
    engines: {node: ^18.18.0 || ^20.9.0 || >=21.1.0}

  esquery@1.6.0:
    resolution: {integrity: sha512-ca9pw9fomFcKPvFLXhBKUK90ZvGibiGOvRJNbjljY7s7uq/5YO4BOzcYtJqExdx99rF6aAcnRxHmcUHcz6sQsg==}
    engines: {node: '>=0.10'}

  esrecurse@4.3.0:
    resolution: {integrity: sha512-KmfKL3b6G+RXvP8N1vr3Tq1kL/oCFgn2NYXEtqP8/L3pKapUA4G8cFVaoF3SU323CD4XypR/ffioHmkti6/Tag==}
    engines: {node: '>=4.0'}

  estraverse@5.3.0:
    resolution: {integrity: sha512-MMdARuVEQziNTeJD8DgMqmhwR11BRQ/cBP+pLtYdSTnf3MIO8fFeiINEbX36ZdNlfU/7A9f3gUw49B3oQsvwBA==}
    engines: {node: '>=4.0'}

  estree-walker@3.0.3:
    resolution: {integrity: sha512-7RUKfXgSMMkzt6ZuXmqapOurLGPPfgj6l9uRZ7lRGolvk0y2yocc35LdcxKC5PQZdn2DMqioAQ2NoWcrTKmm6g==}

  esutils@2.0.3:
    resolution: {integrity: sha512-kVscqXk4OCp68SZ0dkgEKVi6/8ij300KBWTJq32P/dYeWTSwK41WyTxalN1eRmA5Z9UU/LX9D7FWSmV9SAYx6g==}
    engines: {node: '>=0.10.0'}

  etag@1.8.1:
    resolution: {integrity: sha512-aIL5Fx7mawVa300al2BnEE4iNvo1qETxLrPI/o05L7z6go7fCw1J6EQmbK4FmJ2AS7kgVF/KEZWufBfdClMcPg==}
    engines: {node: '>= 0.6'}

  eventsource-parser@3.0.3:
    resolution: {integrity: sha512-nVpZkTMM9rF6AQ9gPJpFsNAMt48wIzB5TQgiTLdHiuO8XEDhUgZEhqKlZWXbIzo9VmJ/HvysHqEaVeD5v9TPvA==}
    engines: {node: '>=20.0.0'}

  expect-type@1.2.2:
    resolution: {integrity: sha512-JhFGDVJ7tmDJItKhYgJCGLOWjuK9vPxiXoUFLwLDc99NlmklilbiQJwoctZtt13+xMw91MCk/REan6MWHqDjyA==}
    engines: {node: '>=12.0.0'}

  express@5.1.0:
    resolution: {integrity: sha512-DT9ck5YIRU+8GYzzU5kT3eHGA5iL+1Zd0EutOmTE9Dtk+Tvuzd23VBU+ec7HPNSTxXYO55gPV/hq4pSBJDjFpA==}
    engines: {node: '>= 18'}

  extend@3.0.2:
    resolution: {integrity: sha512-fjquC59cD7CyW6urNXK0FBufkZcoiGG80wTuPujX590cB5Ttln20E2UB4S/WARVqhXffZl2LNgS+gQdPIIim/g==}

  fast-deep-equal@3.1.3:
    resolution: {integrity: sha512-f3qQ9oQy9j2AhBe/H9VC91wLmKBCCU/gDOnKNAYG5hswO7BLKj09Hc5HYNz9cGI++xlpDCIgDaitVs03ATR84Q==}

  fast-glob@3.3.3:
    resolution: {integrity: sha512-7MptL8U0cqcFdzIzwOTHoilX9x5BrNqye7Z/LuC7kCMRio1EMSyqRK3BEAUD7sXRq4iT4AzTVuZdhgQ2TCvYLg==}
    engines: {node: '>=8.6.0'}

  fast-json-stable-stringify@2.1.0:
    resolution: {integrity: sha512-lhd/wF+Lk98HZoTCtlVraHtfh5XYijIjalXck7saUtuanSDyLMxnHhSXEDJqHxD7msR8D0uCmqlkwjCV8xvwHw==}

  fast-levenshtein@2.0.6:
    resolution: {integrity: sha512-DCXu6Ifhqcks7TZKY3Hxp3y6qphY5SJZmrWMDrKcERSOXWQdMhU9Ig/PYrzyw/ul9jOIyh0N4M0tbC5hodg8dw==}

  fastq@1.19.1:
    resolution: {integrity: sha512-GwLTyxkCXjXbxqIhTsMI2Nui8huMPtnxg7krajPJAjnEG/iiOS7i+zCtWGZR9G0NBKbXKh6X9m9UIsYX/N6vvQ==}

  fdir@6.4.6:
    resolution: {integrity: sha512-hiFoqpyZcfNm1yc4u8oWCf9A2c4D3QjCrks3zmoVKVxpQRzmPNar1hUJcBG2RQHvEVGDN+Jm81ZheVLAQMK6+w==}
    peerDependencies:
      picomatch: ^3 || ^4
    peerDependenciesMeta:
      picomatch:
        optional: true

  file-entry-cache@8.0.0:
    resolution: {integrity: sha512-XXTUwCvisa5oacNGRP9SfNtYBNAMi+RPwBFmblZEF7N7swHYQS6/Zfk7SRwx4D5j3CH211YNRco1DEMNVfZCnQ==}
    engines: {node: '>=16.0.0'}

  fill-range@7.1.1:
    resolution: {integrity: sha512-YsGpe3WHLK8ZYi4tWDg2Jy3ebRz2rXowDxnld4bkQB00cc/1Zw9AWnC0i9ztDJitivtQvaI9KaLyKrc+hBW0yg==}
    engines: {node: '>=8'}

  finalhandler@2.1.0:
    resolution: {integrity: sha512-/t88Ty3d5JWQbWYgaOGCCYfXRwV1+be02WqYYlL6h0lEiUAMPM8o8qKGO01YIkOHzka2up08wvgYD0mDiI+q3Q==}
    engines: {node: '>= 0.8'}

  find-up@5.0.0:
    resolution: {integrity: sha512-78/PXT1wlLLDgTzDs7sjq9hzz0vXD+zn+7wypEe4fXQxCmdmqfGsEPQxmiCSQI3ajFV91bVSsvNtrJRiW6nGng==}
    engines: {node: '>=10'}

  fix-dts-default-cjs-exports@1.0.1:
    resolution: {integrity: sha512-pVIECanWFC61Hzl2+oOCtoJ3F17kglZC/6N94eRWycFgBH35hHx0Li604ZIzhseh97mf2p0cv7vVrOZGoqhlEg==}

  flat-cache@4.0.1:
    resolution: {integrity: sha512-f7ccFPK3SXFHpx15UIGyRJ/FJQctuKZ0zVuN3frBo4HnK3cay9VEW0R6yPYFHC0AgqhukPzKjq22t5DmAyqGyw==}
    engines: {node: '>=16'}

  flatted@3.3.3:
    resolution: {integrity: sha512-GX+ysw4PBCz0PzosHDepZGANEuFCMLrnRTiEy9McGjmkCQYwRq4A/X786G/fjM/+OjsWSU1ZrY5qyARZmO/uwg==}

  foreground-child@3.3.1:
    resolution: {integrity: sha512-gIXjKqtFuWEgzFRJA9WCQeSJLZDjgJUOMCMzxtvFq/37KojM1BFGufqsCy0r4qSQmYLsZYMeyRqzIWOMup03sw==}
    engines: {node: '>=14'}

  forwarded-parse@2.1.2:
    resolution: {integrity: sha512-alTFZZQDKMporBH77856pXgzhEzaUVmLCDk+egLgIgHst3Tpndzz8MnKe+GzRJRfvVdn69HhpW7cmXzvtLvJAw==}

  forwarded@0.2.0:
    resolution: {integrity: sha512-buRG0fpBtRHSTCOASe6hD258tEubFoRLb4ZNA6NxMVHNw2gOcwHo9wyablzMzOA5z9xA9L1KNjk/Nt6MT9aYow==}
    engines: {node: '>= 0.6'}

  fresh@2.0.0:
    resolution: {integrity: sha512-Rx/WycZ60HOaqLKAi6cHRKKI7zxWbJ31MhntmtwMoaTeF7XFH9hhBp8vITaMidfljRQ6eYWCKkaTK+ykVJHP2A==}
    engines: {node: '>= 0.8'}

  fsevents@2.3.3:
    resolution: {integrity: sha512-5xoDfX+fL7faATnagmWPpbFtwh/R77WmMMqqHGS65C3vvB0YHrgF+B1YmZ3441tMj5n63k0212XNoJwzlhffQw==}
    engines: {node: ^8.16.0 || ^10.6.0 || >=11.0.0}
    os: [darwin]

  function-bind@1.1.2:
    resolution: {integrity: sha512-7XHNxH7qX9xG5mIwxkhumTox/MIRNcOgDrxWsMt2pAr23WHp6MrRlN7FBSFpCpr+oVO0F744iUgR82nJMfG2SA==}

  gaxios@6.7.1:
    resolution: {integrity: sha512-LDODD4TMYx7XXdpwxAVRAIAuB0bzv0s+ywFonY46k126qzQHT9ygyoa9tncmOiQmmDrik65UYsEkv3lbfqQ3yQ==}
    engines: {node: '>=14'}

  gcp-metadata@6.1.1:
    resolution: {integrity: sha512-a4tiq7E0/5fTjxPAaH4jpjkSv/uCaU2p5KC6HVGrvl0cDjA8iBZv4vv1gyzlmK0ZUKqwpOyQMKzZQe3lTit77A==}
    engines: {node: '>=14'}

  get-caller-file@2.0.5:
    resolution: {integrity: sha512-DyFP3BM/3YHTQOCUL/w0OZHR0lpKeGrxotcHWcqNEdnltqFwXVfhEBQ94eIo34AfQpo0rGki4cyIiftY06h2Fg==}
    engines: {node: 6.* || 8.* || >= 10.*}

  get-intrinsic@1.3.0:
    resolution: {integrity: sha512-9fSjSaos/fRIVIp+xSJlE6lfwhES7LNtKaCBIamHsjr2na1BiABJPo0mOjjz8GJDURarmCPGqaiVg5mfjb98CQ==}
    engines: {node: '>= 0.4'}

  get-proto@1.0.1:
    resolution: {integrity: sha512-sTSfBjoXBp89JvIKIefqw7U2CCebsc74kiY6awiGogKtoSGbgjYE/G/+l9sF3MWFPNc9IcoOC4ODfKHfxFmp0g==}
    engines: {node: '>= 0.4'}

  get-tsconfig@4.10.1:
    resolution: {integrity: sha512-auHyJ4AgMz7vgS8Hp3N6HXSmlMdUyhSUrfBF16w153rxtLIEOE+HGqaBppczZvnHLqQJfiHotCYpNhl0lUROFQ==}

  glob-parent@5.1.2:
    resolution: {integrity: sha512-AOIgSQCepiJYwP3ARnGx+5VnTu2HBYdzbGP45eLw1vr3zB3vZLeyed1sC9hnbcOc9/SrMyM5RPQrkGz4aS9Zow==}
    engines: {node: '>= 6'}

  glob-parent@6.0.2:
    resolution: {integrity: sha512-XxwI8EOhVQgWp6iDL+3b0r86f4d6AX6zSU55HfB4ydCEuXLXc5FcYeOu+nnGftS4TEju/11rt4KJPTMgbfmv4A==}
    engines: {node: '>=10.13.0'}

  glob@10.4.5:
    resolution: {integrity: sha512-7Bv8RF0k6xjo7d4A/PxYLbUCfb6c+Vpd2/mB2yRDlew7Jb5hEXiCD9ibfO7wpk8i4sevK6DFny9h7EYbM3/sHg==}
    hasBin: true

  globals@14.0.0:
    resolution: {integrity: sha512-oahGvuMGQlPw/ivIYBjVSrWAfWLBeku5tpPE2fOPLi+WHffIWbuh2tCjhyQhTBPMf5E9jDEH4FOmTYgYwbKwtQ==}
    engines: {node: '>=18'}

  globals@15.15.0:
    resolution: {integrity: sha512-7ACyT3wmyp3I61S4fG682L0VA2RGD9otkqGJIwNUMF1SWUombIIk+af1unuDYgMm082aHYwD+mzJvv9Iu8dsgg==}
    engines: {node: '>=18'}

  google-logging-utils@0.0.2:
    resolution: {integrity: sha512-NEgUnEcBiP5HrPzufUkBzJOD/Sxsco3rLNo1F1TNf7ieU8ryUzBhqba8r756CjLX7rn3fHl6iLEwPYuqpoKgQQ==}
    engines: {node: '>=14'}

  gopd@1.2.0:
    resolution: {integrity: sha512-ZUKRh6/kUFoAiTAtTYPZJ3hw9wNxx+BIBOijnlG9PnrJsCcSjs1wyyD6vJpaYtgnzDrKYRSqf3OO6Rfa93xsRg==}
    engines: {node: '>= 0.4'}

  graphemer@1.4.0:
    resolution: {integrity: sha512-EtKwoO6kxCL9WO5xipiHTZlSzBm7WLT627TqC/uVRd0HKmq8NXyebnNYxDoBi7wt8eTWrUrKXCOVaFq9x1kgag==}

  has-flag@4.0.0:
    resolution: {integrity: sha512-EykJT/Q1KjTWctppgIAgfSO0tKVuZUjhgMr17kqTumMl6Afv3EISleU7qZUzoXDFTAHTDC4NOoG/ZxU3EvlMPQ==}
    engines: {node: '>=8'}

  has-symbols@1.1.0:
    resolution: {integrity: sha512-1cDNdwJ2Jaohmb3sg4OmKaMBwuC48sYni5HUw2DvsC8LjGTLK9h+eb1X6RyuOHe4hT0ULCW68iomhjUoKUqlPQ==}
    engines: {node: '>= 0.4'}

  hasown@2.0.2:
    resolution: {integrity: sha512-0hJU9SCPvmMzIBdZFqNPXWa6dqh7WdH0cII9y+CyS8rG3nL48Bclra9HmKhVVUHyPWNH5Y7xDwAB7bfgSjkUMQ==}
    engines: {node: '>= 0.4'}

  hexer@1.5.0:
    resolution: {integrity: sha512-dyrPC8KzBzUJ19QTIo1gXNqIISRXQ0NwteW6OeQHRN4ZuZeHkdODfj0zHBdOlHbRY8GqbqK57C9oWSvQZizFsg==}
    engines: {node: '>= 0.10.x'}
    hasBin: true

  html-escaper@2.0.2:
    resolution: {integrity: sha512-H2iMtd0I4Mt5eYiapRdIDjp+XzelXQ0tFE4JS7YFwFevXXMmOp9myNrUvCg0D6ws8iqkRPBfKHgbwig1SmlLfg==}

  http-errors@2.0.0:
    resolution: {integrity: sha512-FtwrG/euBzaEjYeRqOgly7G0qviiXoJWnvEH2Z1plBdXgbyjv34pHTSb9zoeHMyDy33+DWy5Wt9Wo+TURtOYSQ==}
    engines: {node: '>= 0.8'}

  https-proxy-agent@7.0.6:
    resolution: {integrity: sha512-vK9P5/iUfdl95AI+JVyUuIcVtd4ofvtrOr3HNtM2yxC9bnMbEdp3x01OhQNnjb8IJYi38VlTE3mBXwcfvywuSw==}
    engines: {node: '>= 14'}

  iconv-lite@0.6.3:
    resolution: {integrity: sha512-4fCk79wshMdzMp2rH06qWrJE4iolqLhCUH+OiuIgU++RB0+94NlDL81atO7GX55uUKueo0txHNtvEyI6D7WdMw==}
    engines: {node: '>=0.10.0'}

  ignore@5.3.2:
    resolution: {integrity: sha512-hsBTNUqQTDwkWtcdYI2i06Y/nUBEsNEDJKjWdigLvegy8kDuJAS8uRlpkkcQpyEXL0Z/pjDy5HBmMjRCJ2gq+g==}
    engines: {node: '>= 4'}

  ignore@7.0.5:
    resolution: {integrity: sha512-Hs59xBNfUIunMFgWAbGX5cq6893IbWg4KnrjbYwX3tx0ztorVgTDA6B2sxf8ejHJ4wz8BqGUMYlnzNBer5NvGg==}
    engines: {node: '>= 4'}

  import-fresh@3.3.1:
    resolution: {integrity: sha512-TR3KfrTZTYLPB6jUjfx6MF9WcWrHL9su5TObK4ZkYgBdWKPOFoSoQIdEuTuR82pmtxH2spWG9h6etwfr1pLBqQ==}
    engines: {node: '>=6'}

  import-in-the-middle@1.14.2:
    resolution: {integrity: sha512-5tCuY9BV8ujfOpwtAGgsTx9CGUapcFMEEyByLv1B+v2+6DhAcw+Zr0nhQT7uwaZ7DiourxFEscghOR8e1aPLQw==}

  imurmurhash@0.1.4:
    resolution: {integrity: sha512-JmXMZ6wuvDmLiHEml9ykzqO6lwFbof0GG4IkcGaENdCRDDmMVnny7s5HsIgHCbaq0w2MyPhDqkhTUgS2LU2PHA==}
    engines: {node: '>=0.8.19'}

  inherits@2.0.4:
    resolution: {integrity: sha512-k/vGaX4/Yla3WzyMCvTQOXYeIHvqOKtnqBduzTHpzpQZzAskKMhZ2K+EnBiSM9zGSoIFeMpXKxa4dYeZIQqewQ==}

  ipaddr.js@1.9.1:
    resolution: {integrity: sha512-0KI/607xoxSToH7GjN1FfSbLoU0+btTicjsQSWQlh/hZykN8KpmMf7uYwPW3R+akZ6R/w18ZlXSHBYXiYUPO3g==}
    engines: {node: '>= 0.10'}

  is-arrayish@0.3.2:
    resolution: {integrity: sha512-eVRqCvVlZbuw3GrM63ovNSNAeA1K16kaR/LRY/92w0zxQ5/1YzwblUX652i4Xs9RwAGjW9d9y6X88t8OaAJfWQ==}

  is-core-module@2.16.1:
    resolution: {integrity: sha512-UfoeMA6fIJ8wTYFEUjelnaGI67v6+N7qXJEvQuIGa99l4xsCruSYOVSQ0uPANn4dAzm8lkYPaKLrrijLq7x23w==}
    engines: {node: '>= 0.4'}

  is-extglob@2.1.1:
    resolution: {integrity: sha512-SbKbANkN603Vi4jEZv49LeVJMn4yGwsbzZworEoyEiutsN3nJYdbO36zfhGJ6QEDpOZIFkDtnq5JRxmvl3jsoQ==}
    engines: {node: '>=0.10.0'}

  is-fullwidth-code-point@3.0.0:
    resolution: {integrity: sha512-zymm5+u+sCsSWyD9qNaejV3DFvhCKclKdizYaJUuHA83RLjb7nSuGnddCHGv0hk+KY7BMAlsWeK4Ueg6EV6XQg==}
    engines: {node: '>=8'}

  is-glob@4.0.3:
    resolution: {integrity: sha512-xelSayHH36ZgE7ZWhli7pW34hNbNl8Ojv5KVmkJD4hBdD3th8Tfk9vYasLM+mXWOZhFkgZfxhLSnrwRr4elSSg==}
    engines: {node: '>=0.10.0'}

  is-number@7.0.0:
    resolution: {integrity: sha512-41Cifkg6e8TylSpdtTpeLVMqvSBEVzTttHvERD741+pnZ8ANv0004MRL43QKPDlK9cGvNp6NZWZUBlbGXYxxng==}
    engines: {node: '>=0.12.0'}

  is-promise@4.0.0:
    resolution: {integrity: sha512-hvpoI6korhJMnej285dSg6nu1+e6uxs7zG3BYAm5byqDsgJNWwxzM6z6iZiAgQR4TJ30JmBTOwqZUw3WlyH3AQ==}

  is-stream@2.0.1:
    resolution: {integrity: sha512-hFoiJiTl63nn+kstHGBtewWSKnQLpyb155KHheA1l39uvtO9nWIop1p3udqPcUd/xbF1VLMO4n7OI6p7RbngDg==}
    engines: {node: '>=8'}

  isexe@2.0.0:
    resolution: {integrity: sha512-RHxMLp9lnKHGHRng9QFhRCMbYAcVpn69smSGcq3f36xjgVVWThj4qqLbTLlq7Ssj8B+fIQ1EuCEGI2lKsyQeIw==}

  istanbul-lib-coverage@3.2.2:
    resolution: {integrity: sha512-O8dpsF+r0WV/8MNRKfnmrtCWhuKjxrq2w+jpzBL5UZKTi2LeVWnWOmWRxFlesJONmc+wLAGvKQZEOanko0LFTg==}
    engines: {node: '>=8'}

  istanbul-lib-report@3.0.1:
    resolution: {integrity: sha512-GCfE1mtsHGOELCU8e/Z7YWzpmybrx/+dSTfLrvY8qRmaY6zXTKWn6WQIjaAFw069icm6GVMNkgu0NzI4iPZUNw==}
    engines: {node: '>=10'}

  istanbul-lib-source-maps@5.0.6:
    resolution: {integrity: sha512-yg2d+Em4KizZC5niWhQaIomgf5WlL4vOOjZ5xGCmF8SnPE/mDWWXgvRExdcpCgh9lLRRa1/fSYp2ymmbJ1pI+A==}
    engines: {node: '>=10'}

  istanbul-reports@3.1.7:
    resolution: {integrity: sha512-BewmUXImeuRk2YY0PVbxgKAysvhRPUQE0h5QRM++nVWyubKGV0l8qQ5op8+B2DOmwSe63Jivj0BjkPQVf8fP5g==}
    engines: {node: '>=8'}

  jackspeak@3.4.3:
    resolution: {integrity: sha512-OGlZQpz2yfahA/Rd1Y8Cd9SIEsqvXkLVoSw/cgwhnhFMDbsQFeZYoJJ7bIZBS9BcamUW96asq/npPWugM+RQBw==}

  jaeger-client@3.19.0:
    resolution: {integrity: sha512-M0c7cKHmdyEUtjemnJyx/y9uX16XHocL46yQvyqDlPdvAcwPDbHrIbKjQdBqtiE4apQ/9dmr+ZLJYYPGnurgpw==}
    engines: {node: '>=10'}

  jju@1.4.0:
    resolution: {integrity: sha512-8wb9Yw966OSxApiCt0K3yNJL8pnNeIv+OEq2YMidz4FKP6nonSRoOXc80iXY4JaN2FC11B9qsNmDsm+ZOfMROA==}

  joycon@3.1.1:
    resolution: {integrity: sha512-34wB/Y7MW7bzjKRjUKTa46I2Z7eV62Rkhva+KkopW7Qvv/OSWBqvkSY7vusOPrNuZcUG3tApvdVgNB8POj3SPw==}
    engines: {node: '>=10'}

  js-tokens@4.0.0:
    resolution: {integrity: sha512-RdJUflcE3cUzKiMqQgsCu06FPu9UdIJO0beYbPhHN4k6apgJtifcoCtT9bcxOpYBtpD2kCM6Sbzg4CausW/PKQ==}

  js-tokens@9.0.1:
    resolution: {integrity: sha512-mxa9E9ITFOt0ban3j6L5MpjwegGz6lBQmM1IJkWeBZGcMxto50+eWdjC/52xDbS2vy0k7vIMK0Fe2wfL9OQSpQ==}

  js-yaml@4.1.0:
    resolution: {integrity: sha512-wpxZs9NoxZaJESJGIZTyDEaYpl0FKSA+FB9aJiyemKhMwkxQg63h4T1KJgUGHpTqPDNRcmmYLugrRjJlBtWvRA==}
    hasBin: true

  json-bigint@1.0.0:
    resolution: {integrity: sha512-SiPv/8VpZuWbvLSMtTDU8hEfrZWg/mH/nV/b4o0CYbSxu1UIQPLdwKOCIyLQX+VIPO5vrLX3i8qtqFyhdPSUSQ==}

  json-buffer@3.0.1:
    resolution: {integrity: sha512-4bV5BfR2mqfQTJm+V5tPPdf+ZpuhiIvTuAB5g8kcrXOZpTT/QwwVRWBywX1ozr6lEuPdbHxwaJlm9G6mI2sfSQ==}

  json-schema-traverse@0.4.1:
    resolution: {integrity: sha512-xbbCH5dCYU5T8LcEhhuh7HJ88HXuW3qsI3Y0zOZFKfZEHcpWiHU/Jxzk629Brsab/mMiHQti9wMP+845RPe3Vg==}

  json-schema-traverse@1.0.0:
    resolution: {integrity: sha512-NM8/P9n3XjXhIZn1lLhkFaACTOURQXjWhV4BA/RnOv8xvgqtqpAX9IO4mRQxSx1Rlo4tqzeqb0sOlruaOy3dug==}

  json-schema@0.4.0:
    resolution: {integrity: sha512-es94M3nTIfsEPisRafak+HDLfHXnKBhV3vU5eqPcS3flIWqcxJWgXHXiey3YrpaNsanY5ei1VoYEbOzijuq9BA==}

  json-stable-stringify-without-jsonify@1.0.1:
    resolution: {integrity: sha512-Bdboy+l7tA3OGW6FjyFHWkP5LuByj1Tk33Ljyq0axyzdk9//JSi2u3fP1QSmd1KNwq6VOKYGlAu87CisVir6Pw==}

  jsondiffpatch@0.6.0:
    resolution: {integrity: sha512-3QItJOXp2AP1uv7waBkao5nCvhEv+QmJAd38Ybq7wNI74Q+BBmnLn4EDKz6yI9xGAIQoUF87qHt+kc1IVxB4zQ==}
    engines: {node: ^18.0.0 || >=20.0.0}
    hasBin: true

  keyv@4.5.4:
    resolution: {integrity: sha512-oxVHkHR/EJf2CNXnWxRLW6mg7JyCCUcG0DtEGmL2ctUo1PNTin1PUil+r/+4r5MpVgC/fn1kjsx7mjSujKqIpw==}

  levn@0.4.1:
    resolution: {integrity: sha512-+bT2uH4E5LGE7h/n3evcS/sQlJXCpIp6ym8OWJ5eV6+67Dsql/LaaT7qJBAt2rzfoa/5QBGBhxDix1dMt2kQKQ==}
    engines: {node: '>= 0.8.0'}

  lilconfig@3.1.3:
    resolution: {integrity: sha512-/vlFKAoH5Cgt3Ie+JLhRbwOsCQePABiU3tJ1egGvyQ+33R/vcwM2Zl2QR/LzjsBeItPt3oSVXapn+m4nQDvpzw==}
    engines: {node: '>=14'}

  lines-and-columns@1.2.4:
    resolution: {integrity: sha512-7ylylesZQ/PV29jhEDl3Ufjo6ZX7gCqJr5F7PKrqc93v7fzSymt1BpwEU8nAUXs8qzzvqhbjhK5QZg6Mt/HkBg==}

  load-tsconfig@0.2.5:
    resolution: {integrity: sha512-IXO6OCs9yg8tMKzfPZ1YmheJbZCiEsnBdcB03l0OcfK9prKnJb96siuHCr5Fl37/yo9DnKU+TLpxzTUspw9shg==}
    engines: {node: ^12.20.0 || ^14.13.1 || >=16.0.0}

  locate-path@6.0.0:
    resolution: {integrity: sha512-iPZK6eYjbxRu3uB4/WZ3EsEIMJFMqAoopl3R+zuq0UjcAm/MO6KCweDgPfP3elTztoKP3KtnVHxTn2NHBSDVUw==}
    engines: {node: '>=10'}

  lodash.camelcase@4.3.0:
    resolution: {integrity: sha512-TwuEnCnxbc3rAvhf/LbG7tJUDzhqXyFnv3dtzLOPgCG/hODL7WFnsbwktkD7yUV0RrreP/l1PALq/YSg6VvjlA==}

  lodash.merge@4.6.2:
    resolution: {integrity: sha512-0KpjqXRVvrYyCsX1swR/XTK0va6VQkQM6MNo7PqW77ByjAhoARA8EfrP1N4+KlKj8YS0ZUCtRT/YUuhyYDujIQ==}

  lodash.sortby@4.7.0:
    resolution: {integrity: sha512-HDWXG8isMntAyRF5vZ7xKuEvOhT4AhlRt/3czTSjvGUxjYCBVRQY48ViDHyfYz9VIoBkW4TMGQNapx+l3RUwdA==}

  long@2.4.0:
    resolution: {integrity: sha512-ijUtjmO/n2A5PaosNG9ZGDsQ3vxJg7ZW8vsY8Kp0f2yIZWhSJvjmegV7t+9RPQKxKrvj8yKGehhS+po14hPLGQ==}
    engines: {node: '>=0.6'}

  long@5.3.2:
    resolution: {integrity: sha512-mNAgZ1GmyNhD7AuqnTG3/VQ26o760+ZYBPKjPvugO8+nLbYfX6TVpJPseBvopbdY+qpZ/lKUnmEc1LeZYS3QAA==}

  loose-envify@1.4.0:
    resolution: {integrity: sha512-lyuxPGr/Wfhrlem2CL/UcnUc1zcqKAImBDzukY7Y5F/yQiNdko6+fRLevlw1HgMySw7f611UIY408EtxRSoK3Q==}
    hasBin: true

  loupe@3.1.4:
    resolution: {integrity: sha512-wJzkKwJrheKtknCOKNEtDK4iqg/MxmZheEMtSTYvnzRdEYaZzmgH976nenp8WdJRdx5Vc1X/9MO0Oszl6ezeXg==}

  lru-cache@10.4.3:
    resolution: {integrity: sha512-JNAzZcXrCt42VGLuYz0zfAzDfAvJWW6AfYlDBQyDV5DClI2m5sAmK+OIO7s59XfsRsWHp02jAJrRadPRGTt6SQ==}

  magic-string@0.30.17:
    resolution: {integrity: sha512-sNPKHvyjVf7gyjwS4xGTaW/mCnF8wnjtifKBEhxfZ7E/S8tQ0rssrwGNn6q8JH/ohItJfSQp9mBtQYuTlH5QnA==}

  magicast@0.3.5:
    resolution: {integrity: sha512-L0WhttDl+2BOsybvEOLK7fW3UA0OQ0IQ2d6Zl2x/a6vVRs3bAY0ECOSHHeL5jD+SbOpOCUEi0y1DgHEn9Qn1AQ==}

  make-dir@4.0.0:
    resolution: {integrity: sha512-hXdUTZYIVOt1Ex//jAQi+wTZZpUpwBj/0QsOzqegb3rGMMeJiSEu5xLHnYfBrRV4RH2+OCSOO95Is/7x1WJ4bw==}
    engines: {node: '>=10'}

  math-intrinsics@1.1.0:
    resolution: {integrity: sha512-/IXtbwEk5HTPyEwyKX6hGkYXxM9nbj64B+ilVJnC/R6B0pH5G4V3b0pVbL7DBj4tkhBAppbQUlf6F6Xl9LHu1g==}
    engines: {node: '>= 0.4'}

  media-typer@1.1.0:
    resolution: {integrity: sha512-aisnrDP4GNe06UcKFnV5bfMNPBUw4jsLGaWwWfnH3v02GnBuXX2MCVn5RbrWo0j3pczUilYblq7fQ7Nw2t5XKw==}
    engines: {node: '>= 0.8'}

  merge-descriptors@2.0.0:
    resolution: {integrity: sha512-Snk314V5ayFLhp3fkUREub6WtjBfPdCPY1Ln8/8munuLuiYhsABgBVWsozAG+MWMbVEvcdcpbi9R7ww22l9Q3g==}
    engines: {node: '>=18'}

  merge2@1.4.1:
    resolution: {integrity: sha512-8q7VEgMJW4J8tcfVPy8g09NcQwZdbwFEqhe/WZkoIzjn/3TGDwtOCYtXGxA3O8tPzpczCCDgv+P2P5y00ZJOOg==}
    engines: {node: '>= 8'}

  micromatch@4.0.8:
    resolution: {integrity: sha512-PXwfBhYu0hBCPw8Dn0E+WDYb7af3dSLVWKi3HGv84IdF4TyFoC0ysxFd0Goxw7nSv4T/PzEJQxsYsEiFCKo2BA==}
    engines: {node: '>=8.6'}

  mime-db@1.54.0:
    resolution: {integrity: sha512-aU5EJuIN2WDemCcAp2vFBfp/m4EAhWJnUNSSw0ixs7/kXbd6Pg64EmwJkNdFhB8aWt1sH2CTXrLxo/iAGV3oPQ==}
    engines: {node: '>= 0.6'}

  mime-types@3.0.1:
    resolution: {integrity: sha512-xRc4oEhT6eaBpU1XF7AjpOFD+xQmXNB5OVKwp4tqCuBpHLS/ZbBDrc07mYTDqVMg6PfxUjjNp85O6Cd2Z/5HWA==}
    engines: {node: '>= 0.6'}

  minimatch@3.1.2:
    resolution: {integrity: sha512-J7p63hRiAjw1NDEww1W7i37+ByIrOWO5XQQAzZ3VOcL0PNybwpfmV/N05zFAzwQ9USyEcX6t3UO+K5aqBQOIHw==}

  minimatch@9.0.5:
    resolution: {integrity: sha512-G6T0ZX48xgozx7587koeX9Ys2NYy6Gmv//P89sEte9V9whIapMNF4idKxnW2QtCcLiTWlb/wfCabAtAFWhhBow==}
    engines: {node: '>=16 || 14 >=14.17'}

  minimist@1.2.8:
    resolution: {integrity: sha512-2yyAR8qBkN3YuheJanUpWC5U3bb5osDywNB8RzDVlDwDHbocAJveqqj1u8+SVD7jkWT4yvsHCpWqqWqAxb0zCA==}

  minipass@7.1.2:
    resolution: {integrity: sha512-qOOzS1cBTWYF4BH8fVePDBOO9iptMnGUEZwNc/cMWnTV2nVLZ7VoNWEPHkYczZA0pdoA7dl6e7FL659nX9S2aw==}
    engines: {node: '>=16 || 14 >=14.17'}

  mlly@1.7.4:
    resolution: {integrity: sha512-qmdSIPC4bDJXgZTCR7XosJiNKySV7O215tsPtDN9iEO/7q/76b/ijtgRu/+epFXSJhijtTCCGp3DWS549P3xKw==}

  module-details-from-path@1.0.4:
    resolution: {integrity: sha512-EGWKgxALGMgzvxYF1UyGTy0HXX/2vHLkw6+NvDKW2jypWbHpjQuj4UMcqQWXHERJhVGKikolT06G3bcKe4fi7w==}

  ms@2.1.3:
    resolution: {integrity: sha512-6FlzubTLZG3J2a/NVCAleEhjzq5oxgHyaCU9yYXvcLsvoVaHJq/s5xXI6/XXP6tz7R9xAOtHnSO/tXtF3WRTlA==}

  mz@2.7.0:
    resolution: {integrity: sha512-z81GNO7nnYMEhrGh9LeymoE4+Yr0Wn5McHIZMK5cfQCl+NDX08sCZgUc9/6MHni9IWuFLm1Z3HTCXu2z9fN62Q==}

  nanoid@3.3.11:
    resolution: {integrity: sha512-N8SpfPUnUp1bK+PMYW8qSWdl9U+wwNWI4QKxOYDy9JAro3WMX7p2OeVRF9v+347pnakNevPmiHhNmZ2HbFA76w==}
    engines: {node: ^10 || ^12 || ^13.7 || ^14 || >=15.0.1}
    hasBin: true

  natural-compare@1.4.0:
    resolution: {integrity: sha512-OWND8ei3VtNC9h7V60qff3SVobHr996CTwgxubgyQYEpg290h9J0buyECNNJexkFm5sOajh5G116RYA1c8ZMSw==}

  negotiator@1.0.0:
    resolution: {integrity: sha512-8Ofs/AUQh8MaEcrlq5xOX0CQ9ypTF5dl78mjlMNfOK08fzpgTHQRQPBxcPlEtIw0yRpws+Zo/3r+5WRby7u3Gg==}
    engines: {node: '>= 0.6'}

<<<<<<< HEAD
  next@15.4.5:
    resolution: {integrity: sha512-nJ4v+IO9CPmbmcvsPebIoX3Q+S7f6Fu08/dEWu0Ttfa+wVwQRh9epcmsyCPjmL2b8MxC+CkBR97jgDhUUztI3g==}
=======
  next@15.4.4:
    resolution: {integrity: sha512-kNcubvJjOL9yUOfwtZF3HfDhuhp+kVD+FM2A6Tyua1eI/xfmY4r/8ZS913MMz+oWKDlbps/dQOWdDricuIkXLw==}
>>>>>>> 6816a91a
    engines: {node: ^18.18.0 || ^19.8.0 || >= 20.0.0}
    hasBin: true
    peerDependencies:
      '@opentelemetry/api': ^1.1.0
      '@playwright/test': ^1.51.1
      babel-plugin-react-compiler: '*'
      react: ^18.2.0 || 19.0.0-rc-de68d2f4-20241204 || ^19.0.0
      react-dom: ^18.2.0 || 19.0.0-rc-de68d2f4-20241204 || ^19.0.0
      sass: ^1.3.0
    peerDependenciesMeta:
      '@opentelemetry/api':
        optional: true
      '@playwright/test':
        optional: true
      babel-plugin-react-compiler:
        optional: true
      sass:
        optional: true

  node-fetch@2.7.0:
    resolution: {integrity: sha512-c4FRfUm/dbcWZ7U+1Wq0AwCyFL+3nt2bEw05wfxSz+DWpWsitgmSgYmy2dQdWyKC1694ELPqMs/YzUSNozLt8A==}
    engines: {node: 4.x || >=6.0.0}
    peerDependencies:
      encoding: ^0.1.0
    peerDependenciesMeta:
      encoding:
        optional: true

  node-int64@0.4.0:
    resolution: {integrity: sha512-O5lz91xSOeoXP6DulyHfllpq+Eg00MWitZIbtPfoSEvqIHdl5gfcY6hYzDWnj0qD5tz52PI08u9qUvSVeUBeHw==}

  object-assign@4.1.1:
    resolution: {integrity: sha512-rJgTQnkUnH1sFw8yT6VSU3zD3sWmu6sZhIseY8VX+GRu3P6F7Fu+JNDoXfklElbLJSnc3FUQHVe4cU5hj+BcUg==}
    engines: {node: '>=0.10.0'}

  object-inspect@1.13.4:
    resolution: {integrity: sha512-W67iLl4J2EXEGTbfeHCffrjDfitvLANg0UlX3wFUUSTx92KXRFegMHUVgSqE+wvhAbi4WqjGg9czysTV2Epbew==}
    engines: {node: '>= 0.4'}

  on-finished@2.4.1:
    resolution: {integrity: sha512-oVlzkg3ENAhCk2zdv7IJwd/QUD4z2RxRwpkcGY8psCVcCYZNq4wYnVWALHM+brtuJjePWiYF/ClmuDr8Ch5+kg==}
    engines: {node: '>= 0.8'}

  once@1.4.0:
    resolution: {integrity: sha512-lNaJgI+2Q5URQBkccEKHTQOPaXdUxnZZElQTZY0MFUAuaEqe1E+Nyvgdz/aIyNi6Z9MzO5dv1H8n58/GELp3+w==}

  opentracing@0.14.7:
    resolution: {integrity: sha512-vz9iS7MJ5+Bp1URw8Khvdyw1H/hGvzHWlKQ7eRrQojSCDL1/SrWfrY9QebLw97n2deyRtzHRC3MkQfVNUCo91Q==}
    engines: {node: '>=0.10'}

  optionator@0.9.4:
    resolution: {integrity: sha512-6IpQ7mKUxRcZNLIObR0hz7lxsapSSIYNZJwXPGeF0mTVqGKFIXj1DQcMoT22S3ROcLyY/rz0PWaWZ9ayWmad9g==}
    engines: {node: '>= 0.8.0'}

  p-limit@3.1.0:
    resolution: {integrity: sha512-TYOanM3wGwNGsZN2cVTYPArw454xnXj5qmWF1bEoAc4+cU/ol7GVh7odevjp1FNHduHc3KZMcFduxU5Xc6uJRQ==}
    engines: {node: '>=10'}

  p-locate@5.0.0:
    resolution: {integrity: sha512-LaNjtRWUBY++zB5nE/NwcaoMylSPk+S+ZHNB1TzdbMJMny6dynpAGt7X/tl/QYq3TIeE6nxHppbo2LGymrG5Pw==}
    engines: {node: '>=10'}

  package-json-from-dist@1.0.1:
    resolution: {integrity: sha512-UEZIS3/by4OC8vL3P2dTXRETpebLI2NiI5vIrjaD/5UtrkFX/tNbwjTSRAGC/+7CAo2pIcBaRgWmcBBHcsaCIw==}

  parent-module@1.0.1:
    resolution: {integrity: sha512-GQ2EWRpQV8/o+Aw8YqtfZZPfNRWZYkbidE9k5rpl/hC3vtHHBfGm2Ifi6qWV+coDGkrUKZAxE3Lot5kcsRlh+g==}
    engines: {node: '>=6'}

  parseurl@1.3.3:
    resolution: {integrity: sha512-CiyeOxFT/JZyN5m0z9PfXw4SCBJ6Sygz1Dpl0wqjlhDEGGBP1GnsUVEL0p63hoG1fcj3fHynXi9NYO4nWOL+qQ==}
    engines: {node: '>= 0.8'}

  path-exists@4.0.0:
    resolution: {integrity: sha512-ak9Qy5Q7jYb2Wwcey5Fpvg2KoAc/ZIhLSLOSBmRmygPsGwkVVt0fZa0qrtMz+m6tJTAHfZQ8FnmB4MG4LWy7/w==}
    engines: {node: '>=8'}

  path-key@3.1.1:
    resolution: {integrity: sha512-ojmeN0qd+y0jszEtoY48r0Peq5dwMEkIlCOu6Q5f41lfkswXuKtYrhgoTpLnyIcHm24Uhqx+5Tqm2InSwLhE6Q==}
    engines: {node: '>=8'}

  path-parse@1.0.7:
    resolution: {integrity: sha512-LDJzPVEEEPR+y48z93A0Ed0yXb8pAByGWo/k5YYdYgpY2/2EsOsksJrq7lOHxryrVOn1ejG6oAp8ahvOIQD8sw==}

  path-scurry@1.11.1:
    resolution: {integrity: sha512-Xa4Nw17FS9ApQFJ9umLiJS4orGjm7ZzwUrwamcGQuHSzDyth9boKDaycYdDcZDuqYATXw4HFXgaqWTctW/v1HA==}
    engines: {node: '>=16 || 14 >=14.18'}

  path-to-regexp@8.2.0:
    resolution: {integrity: sha512-TdrF7fW9Rphjq4RjrW0Kp2AW0Ahwu9sRGTkS6bvDi0SCwZlEZYmcfDbEsTz8RVk0EHIS/Vd1bv3JhG+1xZuAyQ==}
    engines: {node: '>=16'}

  pathe@2.0.3:
    resolution: {integrity: sha512-WUjGcAqP1gQacoQe+OBJsFA7Ld4DyXuUIjZ5cc75cLHvJ7dtNsTugphxIADwspS+AraAUePCKrSVtPLFj/F88w==}

  pathval@2.0.1:
    resolution: {integrity: sha512-//nshmD55c46FuFw26xV/xFAaB5HF9Xdap7HJBBnrKdAd6/GxDBaNA1870O79+9ueg61cZLSVc+OaFlfmObYVQ==}
    engines: {node: '>= 14.16'}

  pg-int8@1.0.1:
    resolution: {integrity: sha512-WCtabS6t3c8SkpDBUlb1kjOs7l66xsGdKpIPZsg4wR+B3+u9UAum2odSsF9tnvxg80h4ZxLWMy4pRjOsFIqQpw==}
    engines: {node: '>=4.0.0'}

  pg-protocol@1.10.3:
    resolution: {integrity: sha512-6DIBgBQaTKDJyxnXaLiLR8wBpQQcGWuAESkRBX/t6OwA8YsqP+iVSiond2EDy6Y/dsGk8rh/jtax3js5NeV7JQ==}

  pg-types@2.2.0:
    resolution: {integrity: sha512-qTAAlrEsl8s4OiEQY69wDvcMIdQN6wdz5ojQiOy6YRMuynxenON0O5oCpJI6lshc6scgAY8qvJ2On/p+CXY0GA==}
    engines: {node: '>=4'}

  picocolors@1.1.1:
    resolution: {integrity: sha512-xceH2snhtb5M9liqDsmEw56le376mTZkEX/jEb/RxNFyegNul7eNslCXP9FDj/Lcu0X8KEyMceP2ntpaHrDEVA==}

  picomatch@2.3.1:
    resolution: {integrity: sha512-JU3teHTNjmE2VCGFzuY8EXzCDVwEqB2a8fsIvwaStHhAWJEeVd1o1QD80CU6+ZdEXXSLbSsuLwJjkCBWqRQUVA==}
    engines: {node: '>=8.6'}

  picomatch@4.0.2:
    resolution: {integrity: sha512-M7BAV6Rlcy5u+m6oPhAPFgJTzAioX/6B0DxyvDlo9l8+T3nLKbrczg2WLUyzd45L8RqfUMyGPzekbMvX2Ldkwg==}
    engines: {node: '>=12'}

  pirates@4.0.7:
    resolution: {integrity: sha512-TfySrs/5nm8fQJDcBDuUng3VOUKsd7S+zqvbOTiGXHfxX4wK31ard+hoNuvkicM/2YFzlpDgABOevKSsB4G/FA==}
    engines: {node: '>= 6'}

  pkg-types@1.3.1:
    resolution: {integrity: sha512-/Jm5M4RvtBFVkKWRu2BLUTNP8/M2a+UwuAX+ae4770q1qVGtfjG+WTCupoZixokjmHiry8uI+dlY8KXYV5HVVQ==}

  postcss-load-config@6.0.1:
    resolution: {integrity: sha512-oPtTM4oerL+UXmx+93ytZVN82RrlY/wPUV8IeDxFrzIjXOLF1pN+EmKPLbubvKHT2HC20xXsCAH2Z+CKV6Oz/g==}
    engines: {node: '>= 18'}
    peerDependencies:
      jiti: '>=1.21.0'
      postcss: '>=8.0.9'
      tsx: ^4.8.1
      yaml: ^2.4.2
    peerDependenciesMeta:
      jiti:
        optional: true
      postcss:
        optional: true
      tsx:
        optional: true
      yaml:
        optional: true

  postcss@8.4.31:
    resolution: {integrity: sha512-PS08Iboia9mts/2ygV3eLpY5ghnUcfLV/EXTOW1E2qYxJKGGBUtNjN76FYHnMs36RmARn41bC0AZmn+rR0OVpQ==}
    engines: {node: ^10 || ^12 || >=14}

  postcss@8.5.6:
    resolution: {integrity: sha512-3Ybi1tAuwAP9s0r1UQ2J4n5Y0G05bJkpUIO0/bI9MhwmD70S5aTWbXGBwxHrelT+XM1k6dM0pk+SwNkpTRN7Pg==}
    engines: {node: ^10 || ^12 || >=14}

  postgres-array@2.0.0:
    resolution: {integrity: sha512-VpZrUqU5A69eQyW2c5CA1jtLecCsN2U/bD6VilrFDWq5+5UIEVO7nazS3TEcHf1zuPYO/sqGvUvW62g86RXZuA==}
    engines: {node: '>=4'}

  postgres-bytea@1.0.0:
    resolution: {integrity: sha512-xy3pmLuQqRBZBXDULy7KbaitYqLcmxigw14Q5sj8QBVLqEwXfeybIKVWiqAXTlcvdvb0+xkOtDbfQMOf4lST1w==}
    engines: {node: '>=0.10.0'}

  postgres-date@1.0.7:
    resolution: {integrity: sha512-suDmjLVQg78nMK2UZ454hAG+OAW+HQPZ6n++TNDUX+L0+uUlLywnoxJKDou51Zm+zTCjrCl0Nq6J9C5hP9vK/Q==}
    engines: {node: '>=0.10.0'}

  postgres-interval@1.2.0:
    resolution: {integrity: sha512-9ZhXKM/rw350N1ovuWHbGxnGh/SNJ4cnxHiM0rxE4VN41wsg8P8zWn9hv/buK00RP4WvlOyr/RBDiptyxVbkZQ==}
    engines: {node: '>=0.10.0'}

  prelude-ls@1.2.1:
    resolution: {integrity: sha512-vkcDPrRZo1QZLbn5RLGPpg/WmIQ65qoWWhcGKf/b5eplkkarX0m9z8ppCat4mlOqUsWpyNuYgO3VRyrYHSzX5g==}
    engines: {node: '>= 0.8.0'}

  prettier@3.6.2:
    resolution: {integrity: sha512-I7AIg5boAr5R0FFtJ6rCfD+LFsWHp81dolrFD8S79U9tb8Az2nGrJncnMSnys+bpQJfRUzqs9hnA81OAA3hCuQ==}
    engines: {node: '>=14'}
    hasBin: true

  process@0.10.1:
    resolution: {integrity: sha512-dyIett8dgGIZ/TXKUzeYExt7WA6ldDzys9vTDU/cCA9L17Ypme+KzS+NjQCjpn9xsvi/shbMC+yP/BcFMBz0NA==}
    engines: {node: '>= 0.6.0'}

  protobufjs@7.5.3:
    resolution: {integrity: sha512-sildjKwVqOI2kmFDiXQ6aEB0fjYTafpEvIBs8tOR8qI4spuL9OPROLVu2qZqi/xgCfsHIwVqlaF8JBjWFHnKbw==}
    engines: {node: '>=12.0.0'}

  proxy-addr@2.0.7:
    resolution: {integrity: sha512-llQsMLSUDUPT44jdrU/O37qlnifitDP+ZwrmmZcoSKyLKvtZxpyV0n2/bD/N4tBAAZ/gJEdZU7KMraoK1+XYAg==}
    engines: {node: '>= 0.10'}

  punycode@2.3.1:
    resolution: {integrity: sha512-vYt7UD1U9Wg6138shLtLOvdAu+8DsC/ilFtEVHcH+wydcSpNE20AfSOduf6MkRFahL5FY7X1oU7nKVZFtfq8Fg==}
    engines: {node: '>=6'}

  qs@6.14.0:
    resolution: {integrity: sha512-YWWTjgABSKcvs/nWBi9PycY/JiPJqOD4JA6o9Sej2AtvSGarXxKC3OQSk4pAarbdQlKAh5D4FCQkJNkW+GAn3w==}
    engines: {node: '>=0.6'}

  queue-microtask@1.2.3:
    resolution: {integrity: sha512-NuaNSa6flKT5JaSYQzJok04JzTL1CA6aGhv5rfLW3PgqA+M2ChpZQnAC8h8i4ZFkBS8X5RqkDBHA7r4hej3K9A==}

  range-parser@1.2.1:
    resolution: {integrity: sha512-Hrgsx+orqoygnmhFbKaHE6c296J+HTAQXoxEF6gNupROmmGJRoyzfG3ccAveqCBrwr/2yxQ5BVd/GTl5agOwSg==}
    engines: {node: '>= 0.6'}

  raw-body@3.0.0:
    resolution: {integrity: sha512-RmkhL8CAyCRPXCE28MMH0z2PNWQBNk2Q09ZdxM9IOOXwxwZbN+qbWaatPkdkWIKL2ZVDImrN/pK5HTRz2PcS4g==}
    engines: {node: '>= 0.8'}

  react-dom@18.3.1:
    resolution: {integrity: sha512-5m4nQKp+rZRb09LNH59GM4BxTh9251/ylbKIbpe7TpGxfJ+9kv6BLkLBXIjjspbgbnIBNqlI23tRnTWT0snUIw==}
    peerDependencies:
      react: ^18.3.1

  react@18.3.1:
    resolution: {integrity: sha512-wS+hAgJShR0KhEvPJArfuPVN1+Hz1t0Y6n5jLrGQbkb4urgPE/0Rve+1kMB1v/oWgHgm4WIcV+i7F2pTVj+2iQ==}
    engines: {node: '>=0.10.0'}

  react@19.1.0:
    resolution: {integrity: sha512-FS+XFBNvn3GTAWq26joslQgWNoFu08F4kl0J4CgdNKADkdSGXQyTCnKteIAJy96Br6YbpEU1LSzV5dYtjMkMDg==}
    engines: {node: '>=0.10.0'}

  readdirp@4.1.2:
    resolution: {integrity: sha512-GDhwkLfywWL2s6vEjyhri+eXmfH6j1L7JE27WhqLeYzoh/A3DBaYGEj2H/HFZCn/kMfim73FXxEJTw06WtxQwg==}
    engines: {node: '>= 14.18.0'}

  require-directory@2.1.1:
    resolution: {integrity: sha512-fGxEI7+wsG9xrvdjsrlmL22OMTTiHRwAMroiEeMgq8gzoLC/PQr7RsRDSTLUg/bZAZtF+TVIkHc6/4RIKrui+Q==}
    engines: {node: '>=0.10.0'}

  require-from-string@2.0.2:
    resolution: {integrity: sha512-Xf0nWe6RseziFMu+Ap9biiUbmplq6S9/p+7w7YXP/JBHhrUDDUhwa+vANyubuqfZWTveU//DYVGsDG7RKL/vEw==}
    engines: {node: '>=0.10.0'}

  require-in-the-middle@7.5.2:
    resolution: {integrity: sha512-gAZ+kLqBdHarXB64XpAe2VCjB7rIRv+mU8tfRWziHRJ5umKsIHN2tLLv6EtMw7WCdP19S0ERVMldNvxYCHnhSQ==}
    engines: {node: '>=8.6.0'}

  resolve-from@4.0.0:
    resolution: {integrity: sha512-pb/MYmXstAkysRFx8piNI1tGFNQIFA3vkE3Gq4EuA1dF6gHp/+vgZqsCGJapvy8N3Q+4o7FwvquPJcnZ7RYy4g==}
    engines: {node: '>=4'}

  resolve-from@5.0.0:
    resolution: {integrity: sha512-qYg9KP24dD5qka9J47d0aVky0N+b4fTU89LN9iDnjB5waksiC49rvMB0PrUJQGoTmH50XPiqOvAjDfaijGxYZw==}
    engines: {node: '>=8'}

  resolve-pkg-maps@1.0.0:
    resolution: {integrity: sha512-seS2Tj26TBVOC2NIc2rOe2y2ZO7efxITtLZcGSOnHHNOQ7CkiUBfw0Iw2ck6xkIhPwLhKNLS8BO+hEpngQlqzw==}

  resolve@1.22.10:
    resolution: {integrity: sha512-NPRy+/ncIMeDlTAsuqwKIiferiawhefFJtkNSW0qZJEqMEb+qBt/77B/jGeeek+F0uOeN05CDa6HXbbIgtVX4w==}
    engines: {node: '>= 0.4'}
    hasBin: true

  reusify@1.1.0:
    resolution: {integrity: sha512-g6QUff04oZpHs0eG5p83rFLhHeV00ug/Yf9nZM6fLeUrPguBTkTQOdpAWWspMh55TZfVQDPaN3NQJfbVRAxdIw==}
    engines: {iojs: '>=1.0.0', node: '>=0.10.0'}

  rollup@4.44.2:
    resolution: {integrity: sha512-PVoapzTwSEcelaWGth3uR66u7ZRo6qhPHc0f2uRO9fX6XDVNrIiGYS0Pj9+R8yIIYSD/mCx2b16Ws9itljKSPg==}
    engines: {node: '>=18.0.0', npm: '>=8.0.0'}
    hasBin: true

  router@2.2.0:
    resolution: {integrity: sha512-nLTrUKm2UyiL7rlhapu/Zl45FwNgkZGaCpZbIHajDYgwlJCOzLSk+cIPAnsEqV955GjILJnKbdQC1nVPz+gAYQ==}
    engines: {node: '>= 18'}

  run-parallel@1.2.0:
    resolution: {integrity: sha512-5l4VyZR86LZ/lDxZTR6jqL8AFE2S0IFLMP26AbjsLVADxHdhB/c0GUsH+y39UfCi3dzz8OlQuPmnaJOMoDHQBA==}

  safe-buffer@5.2.1:
    resolution: {integrity: sha512-rp3So07KcdmmKbGvgaNxQSJr7bGVSVk5S9Eq1F+ppbRo70+YeaDxkw5Dd8NPN+GD6bjnYm2VuPuCXmpuYvmCXQ==}

  safer-buffer@2.1.2:
    resolution: {integrity: sha512-YZo3K82SD7Riyi0E1EQPojLz7kpepnSQI9IyPbHHg1XXXevb5dJI7tpyN2ADxGcQbHG7vcyRHk0cbwqcQriUtg==}

  scheduler@0.23.2:
    resolution: {integrity: sha512-UOShsPwz7NrMUqhR6t0hWjFduvOzbtv7toDH1/hIrfRNIDBnnBWd0CwJTGvTpngVlmwGCdP9/Zl/tVrDqcuYzQ==}

  secure-json-parse@2.7.0:
    resolution: {integrity: sha512-6aU+Rwsezw7VR8/nyvKTx8QpWH9FrcYiXXlqC4z5d5XQBDRqtbfsRjnwGyqbi3gddNtWHuEk9OANUotL26qKUw==}

  semver@7.7.2:
    resolution: {integrity: sha512-RF0Fw+rO5AMf9MAyaRXI4AV0Ulj5lMHqVxxdSgiVbixSCXoEmmX/jk0CuJw4+3SqroYO9VoUh+HcuJivvtJemA==}
    engines: {node: '>=10'}
    hasBin: true

  send@1.2.0:
    resolution: {integrity: sha512-uaW0WwXKpL9blXE2o0bRhoL2EGXIrZxQ2ZQ4mgcfoBxdFmQold+qWsD2jLrfZ0trjKL6vOw0j//eAwcALFjKSw==}
    engines: {node: '>= 18'}

  serve-static@2.2.0:
    resolution: {integrity: sha512-61g9pCh0Vnh7IutZjtLGGpTA355+OPn2TyDv/6ivP2h/AdAVX9azsoxmg2/M6nZeQZNYBEwIcsne1mJd9oQItQ==}
    engines: {node: '>= 18'}

  setprototypeof@1.2.0:
    resolution: {integrity: sha512-E5LDX7Wrp85Kil5bhZv46j8jOeboKq5JMmYM3gVGdGH8xFpPWXUMsNrlODCrkoxMEeNi/XZIwuRvY4XNwYMJpw==}

  sharp@0.34.3:
    resolution: {integrity: sha512-eX2IQ6nFohW4DbvHIOLRB3MHFpYqaqvXd3Tp5e/T/dSH83fxaNJQRvDMhASmkNTsNTVF2/OOopzRCt7xokgPfg==}
    engines: {node: ^18.17.0 || ^20.3.0 || >=21.0.0}

  shebang-command@2.0.0:
    resolution: {integrity: sha512-kHxr2zZpYtdmrN1qDjrrX/Z1rR1kG8Dx+gkpK1G4eXmvXswmcE1hTWBWYUzlraYw1/yZp6YuDY77YtvbN0dmDA==}
    engines: {node: '>=8'}

  shebang-regex@3.0.0:
    resolution: {integrity: sha512-7++dFhtcx3353uBaq8DDR4NuxBetBzC7ZQOhmTQInHEd6bSrXdiEyzCvG07Z44UYdLShWUyXt5M/yhz8ekcb1A==}
    engines: {node: '>=8'}

  side-channel-list@1.0.0:
    resolution: {integrity: sha512-FCLHtRD/gnpCiCHEiJLOwdmFP+wzCmDEkc9y7NsYxeF4u7Btsn1ZuwgwJGxImImHicJArLP4R0yX4c2KCrMrTA==}
    engines: {node: '>= 0.4'}

  side-channel-map@1.0.1:
    resolution: {integrity: sha512-VCjCNfgMsby3tTdo02nbjtM/ewra6jPHmpThenkTYh8pG9ucZ/1P8So4u4FGBek/BjpOVsDCMoLA/iuBKIFXRA==}
    engines: {node: '>= 0.4'}

  side-channel-weakmap@1.0.2:
    resolution: {integrity: sha512-WPS/HvHQTYnHisLo9McqBHOJk2FkHO/tlpvldyrnem4aeQp4hai3gythswg6p01oSoTl58rcpiFAjF2br2Ak2A==}
    engines: {node: '>= 0.4'}

  side-channel@1.1.0:
    resolution: {integrity: sha512-ZX99e6tRweoUXqR+VBrslhda51Nh5MTQwou5tnUDgbtyM0dBgmhEDtWGP/xbKn6hqfPRHujUNwz5fy/wbbhnpw==}
    engines: {node: '>= 0.4'}

  siginfo@2.0.0:
    resolution: {integrity: sha512-ybx0WO1/8bSBLEWXZvEd7gMW3Sn3JFlW3TvX1nREbDLRNQNaeNN8WK0meBwPdAaOI7TtRRRJn/Es1zhrrCHu7g==}

  signal-exit@4.1.0:
    resolution: {integrity: sha512-bzyZ1e88w9O1iNJbKnOlvYTrWPDl46O1bG0D3XInv+9tkPrxrN8jUUTiFlDkkmKWgn1M6CfIA13SuGqOa9Korw==}
    engines: {node: '>=14'}

  simple-swizzle@0.2.2:
    resolution: {integrity: sha512-JA//kQgZtbuY83m+xT+tXJkmJncGMTFT+C+g2h2R9uxkYIrE2yy9sgmcLhCnw57/WSD+Eh3J97FPEDFnbXnDUg==}

  source-map-js@1.2.1:
    resolution: {integrity: sha512-UXWMKhLOwVKb728IUtQPXxfYU+usdybtUrK/8uGE8CQMvrhOpwvzDBwj0QhSL7MQc7vIsISBG8VQ8+IDQxpfQA==}
    engines: {node: '>=0.10.0'}

  source-map@0.8.0-beta.0:
    resolution: {integrity: sha512-2ymg6oRBpebeZi9UUNsgQ89bhx01TcTkmNTGnNO88imTmbSgy4nfujrgVEFKWpMTEGA11EDkTt7mqObTPdigIA==}
    engines: {node: '>= 8'}

  stackback@0.0.2:
    resolution: {integrity: sha512-1XMJE5fQo1jGH6Y/7ebnwPOBEkIEnT4QF32d5R1+VXdXveM0IBMJt8zfaxX1P3QhVwrYe+576+jkANtSS2mBbw==}

  statuses@2.0.1:
    resolution: {integrity: sha512-RwNA9Z/7PrK06rYLIzFMlaF+l73iwpzsqRIFgbMLbTcLD6cOao82TaWefPXQvB2fOC4AjuYSEndS7N/mTCbkdQ==}
    engines: {node: '>= 0.8'}

  statuses@2.0.2:
    resolution: {integrity: sha512-DvEy55V3DB7uknRo+4iOGT5fP1slR8wQohVdknigZPMpMstaKJQWhwiYBACJE3Ul2pTnATihhBYnRhZQHGBiRw==}
    engines: {node: '>= 0.8'}

  std-env@3.9.0:
    resolution: {integrity: sha512-UGvjygr6F6tpH7o2qyqR6QYpwraIjKSdtzyBdyytFOHmPZY917kwdwLG0RbOjWOnKmnm3PeHjaoLLMie7kPLQw==}

  string-template@0.2.1:
    resolution: {integrity: sha512-Yptehjogou2xm4UJbxJ4CxgZx12HBfeystp0y3x7s4Dj32ltVVG1Gg8YhKjHZkHicuKpZX/ffilA8505VbUbpw==}

  string-width@4.2.3:
    resolution: {integrity: sha512-wKyQRQpjJ0sIp62ErSZdGsjMJWsap5oRNihHhu6G7JVO/9jIB6UyevL+tXuOqrng8j/cxKTWyWUwvSTriiZz/g==}
    engines: {node: '>=8'}

  string-width@5.1.2:
    resolution: {integrity: sha512-HnLOCR3vjcY8beoNLtcjZ5/nxn2afmME6lhrDrebokqMap+XbeW8n9TXpPDOqdGK5qcI3oT0GKTW6wC7EMiVqA==}
    engines: {node: '>=12'}

  strip-ansi@6.0.1:
    resolution: {integrity: sha512-Y38VPSHcqkFrCpFnQ9vuSXmquuv5oXOKpGeT6aGrr3o3Gc9AlVa6JBfUSOCnbxGGZF+/0ooI7KrPuUSztUdU5A==}
    engines: {node: '>=8'}

  strip-ansi@7.1.0:
    resolution: {integrity: sha512-iq6eVVI64nQQTRYq2KtEg2d2uU7LElhTJwsH4YzIHZshxlgZms/wIc4VoDQTlG/IvVIrBKG06CrZnp0qv7hkcQ==}
    engines: {node: '>=12'}

  strip-json-comments@3.1.1:
    resolution: {integrity: sha512-6fPc+R4ihwqP6N/aIv2f1gMH8lOVtWQHoqC4yK6oSDVVocumAsfCqjkXnqiYMhmMwS/mEHLp7Vehlt3ql6lEig==}
    engines: {node: '>=8'}

  strip-literal@3.0.0:
    resolution: {integrity: sha512-TcccoMhJOM3OebGhSBEmp3UZ2SfDMZUEBdRA/9ynfLi8yYajyWX3JiXArcJt4Umh4vISpspkQIY8ZZoCqjbviA==}

  styled-jsx@5.1.6:
    resolution: {integrity: sha512-qSVyDTeMotdvQYoHWLNGwRFJHC+i+ZvdBRYosOFgC+Wg1vx4frN2/RG/NA7SYqqvKNLf39P2LSRA2pu6n0XYZA==}
    engines: {node: '>= 12.0.0'}
    peerDependencies:
      '@babel/core': '*'
      babel-plugin-macros: '*'
      react: '>= 16.8.0 || 17.x.x || ^18.0.0-0 || ^19.0.0-0'
    peerDependenciesMeta:
      '@babel/core':
        optional: true
      babel-plugin-macros:
        optional: true

  sucrase@3.35.0:
    resolution: {integrity: sha512-8EbVDiu9iN/nESwxeSxDKe0dunta1GOlHufmSSXxMD2z2/tMZpDMpvXQGsc+ajGo8y2uYUmixaSRUc/QPoQ0GA==}
    engines: {node: '>=16 || 14 >=14.17'}
    hasBin: true

  supports-color@7.2.0:
    resolution: {integrity: sha512-qpCAvRl9stuOHveKsn7HncJRvv501qIacKzQlO/+Lwxc9+0q2wLyv4Dfvt80/DPn2pqOBsJdDiogXGR9+OvwRw==}
    engines: {node: '>=8'}

  supports-preserve-symlinks-flag@1.0.0:
    resolution: {integrity: sha512-ot0WnXS9fgdkgIcePe6RHNk1WA8+muPa6cSjeR3V8K27q9BB1rTE3R1p7Hv0z1ZyAc8s6Vvv8DIyWf681MAt0w==}
    engines: {node: '>= 0.4'}

  swr@2.3.4:
    resolution: {integrity: sha512-bYd2lrhc+VarcpkgWclcUi92wYCpOgMws9Sd1hG1ntAu0NEy+14CbotuFjshBU2kt9rYj9TSmDcybpxpeTU1fg==}
    peerDependencies:
      react: ^16.11.0 || ^17.0.0 || ^18.0.0 || ^19.0.0

  test-exclude@7.0.1:
    resolution: {integrity: sha512-pFYqmTw68LXVjeWJMST4+borgQP2AyMNbg1BpZh9LbyhUeNkeaPF9gzfPGUAnSMV3qPYdWUwDIjjCLiSDOl7vg==}
    engines: {node: '>=18'}

  thenify-all@1.6.0:
    resolution: {integrity: sha512-RNxQH/qI8/t3thXJDwcstUO4zeqo64+Uy/+sNVRBx4Xn2OX+OZ9oP+iJnNFqplFra2ZUVeKCSa2oVWi3T4uVmA==}
    engines: {node: '>=0.8'}

  thenify@3.3.1:
    resolution: {integrity: sha512-RVZSIV5IG10Hk3enotrhvz0T9em6cyHBLkH/YAZuKqd8hRkKhSfCGIcP2KUY0EPxndzANBmNllzWPwak+bheSw==}

  thriftrw@3.11.4:
    resolution: {integrity: sha512-UcuBd3eanB3T10nXWRRMwfwoaC6VMk7qe3/5YIWP2Jtw+EbHqJ0p1/K3x8ixiR5dozKSSfcg1W+0e33G1Di3XA==}
    engines: {node: '>= 0.10.x'}
    hasBin: true

  throttleit@2.1.0:
    resolution: {integrity: sha512-nt6AMGKW1p/70DF/hGBdJB57B8Tspmbp5gfJ8ilhLnt7kkr2ye7hzD6NVG8GGErk2HWF34igrL2CXmNIkzKqKw==}
    engines: {node: '>=18'}

  tinybench@2.9.0:
    resolution: {integrity: sha512-0+DUvqWMValLmha6lr4kD8iAMK1HzV0/aKnCtWb9v9641TnP/MFb7Pc2bxoxQjTXAErryXVgUOfv2YqNllqGeg==}

  tinyexec@0.3.2:
    resolution: {integrity: sha512-KQQR9yN7R5+OSwaK0XQoj22pwHoTlgYqmUscPYoknOoWCWfj/5/ABTMRi69FrKU5ffPVh5QcFikpWJI/P1ocHA==}

  tinyglobby@0.2.14:
    resolution: {integrity: sha512-tX5e7OM1HnYr2+a2C/4V0htOcSQcoSTH9KgJnVvNm5zm/cyEWKJ7j7YutsH9CxMdtOkkLFy2AHrMci9IM8IPZQ==}
    engines: {node: '>=12.0.0'}

  tinypool@1.1.1:
    resolution: {integrity: sha512-Zba82s87IFq9A9XmjiX5uZA/ARWDrB03OHlq+Vw1fSdt0I+4/Kutwy8BP4Y/y/aORMo61FQ0vIb5j44vSo5Pkg==}
    engines: {node: ^18.0.0 || >=20.0.0}

  tinyrainbow@2.0.0:
    resolution: {integrity: sha512-op4nsTR47R6p0vMUUoYl/a+ljLFVtlfaXkLQmqfLR1qHma1h/ysYk4hEXZ880bf2CYgTskvTa/e196Vd5dDQXw==}
    engines: {node: '>=14.0.0'}

  tinyspy@4.0.3:
    resolution: {integrity: sha512-t2T/WLB2WRgZ9EpE4jgPJ9w+i66UZfDc8wHh0xrwiRNN+UwH98GIJkTeZqX9rg0i0ptwzqW+uYeIF0T4F8LR7A==}
    engines: {node: '>=14.0.0'}

  to-regex-range@5.0.1:
    resolution: {integrity: sha512-65P7iz6X5yEr1cwcgvQxbbIw7Uk3gOy5dIdtZ4rDveLqhrdJP+Li/Hx6tyK0NEb+2GCyneCMJiGqrADCSNk8sQ==}
    engines: {node: '>=8.0'}

  toidentifier@1.0.1:
    resolution: {integrity: sha512-o5sSPKEkg/DIQNmH43V0/uerLrpzVedkUh8tGNvaeXpfpuwjKenlSox/2O/BTlZUtEe+JG7s5YhEz608PlAHRA==}
    engines: {node: '>=0.6'}

  tr46@0.0.3:
    resolution: {integrity: sha512-N3WMsuqV66lT30CrXNbEjx4GEwlow3v6rr4mCcv6prnfwhS01rkgyFdjPNBYd9br7LpXV1+Emh01fHnq2Gdgrw==}

  tr46@1.0.1:
    resolution: {integrity: sha512-dTpowEjclQ7Kgx5SdBkqRzVhERQXov8/l9Ft9dVM9fmg0W0KQSVaXX9T4i6twCPNtYiZM53lpSSUAwJbFPOHxA==}

  tree-kill@1.2.2:
    resolution: {integrity: sha512-L0Orpi8qGpRG//Nd+H90vFB+3iHnue1zSSGmNOOCh1GLJ7rUKVwV2HvijphGQS2UmhUZewS9VgvxYIdgr+fG1A==}
    hasBin: true

  ts-api-utils@2.1.0:
    resolution: {integrity: sha512-CUgTZL1irw8u29bzrOD/nH85jqyc74D6SshFgujOIA7osm2Rz7dYH77agkx7H4FBNxDq7Cjf+IjaX/8zwFW+ZQ==}
    engines: {node: '>=18.12'}
    peerDependencies:
      typescript: '>=4.8.4'

  ts-interface-checker@0.1.13:
    resolution: {integrity: sha512-Y/arvbn+rrz3JCKl9C4kVNfTfSm2/mEp5FSz5EsZSANGPSlQrpRI5M4PKF+mJnE52jOO90PnPSc3Ur3bTQw0gA==}

  tslib@2.8.1:
    resolution: {integrity: sha512-oJFu94HQb+KVduSUQL7wnpmqnfmLsOA/nAh6b6EH0wCEoK0/mPeXU6c3wKDV83MkOuHPRHtSXKKU99IBazS/2w==}

  tsup@8.5.0:
    resolution: {integrity: sha512-VmBp77lWNQq6PfuMqCHD3xWl22vEoWsKajkF8t+yMBawlUS8JzEI+vOVMeuNZIuMML8qXRizFKi9oD5glKQVcQ==}
    engines: {node: '>=18'}
    hasBin: true
    peerDependencies:
      '@microsoft/api-extractor': ^7.36.0
      '@swc/core': ^1
      postcss: ^8.4.12
      typescript: '>=4.5.0'
    peerDependenciesMeta:
      '@microsoft/api-extractor':
        optional: true
      '@swc/core':
        optional: true
      postcss:
        optional: true
      typescript:
        optional: true

  tsx@4.20.3:
    resolution: {integrity: sha512-qjbnuR9Tr+FJOMBqJCW5ehvIo/buZq7vH7qD7JziU98h6l3qGy0a/yPFjwO+y0/T7GFpNgNAvEcPPVfyT8rrPQ==}
    engines: {node: '>=18.0.0'}
    hasBin: true

  turbo-darwin-64@2.5.4:
    resolution: {integrity: sha512-ah6YnH2dErojhFooxEzmvsoZQTMImaruZhFPfMKPBq8sb+hALRdvBNLqfc8NWlZq576FkfRZ/MSi4SHvVFT9PQ==}
    cpu: [x64]
    os: [darwin]

  turbo-darwin-arm64@2.5.4:
    resolution: {integrity: sha512-2+Nx6LAyuXw2MdXb7pxqle3MYignLvS7OwtsP9SgtSBaMlnNlxl9BovzqdYAgkUW3AsYiQMJ/wBRb7d+xemM5A==}
    cpu: [arm64]
    os: [darwin]

  turbo-linux-64@2.5.4:
    resolution: {integrity: sha512-5May2kjWbc8w4XxswGAl74GZ5eM4Gr6IiroqdLhXeXyfvWEdm2mFYCSWOzz0/z5cAgqyGidF1jt1qzUR8hTmOA==}
    cpu: [x64]
    os: [linux]

  turbo-linux-arm64@2.5.4:
    resolution: {integrity: sha512-/2yqFaS3TbfxV3P5yG2JUI79P7OUQKOUvAnx4MV9Bdz6jqHsHwc9WZPpO4QseQm+NvmgY6ICORnoVPODxGUiJg==}
    cpu: [arm64]
    os: [linux]

  turbo-windows-64@2.5.4:
    resolution: {integrity: sha512-EQUO4SmaCDhO6zYohxIjJpOKRN3wlfU7jMAj3CgcyTPvQR/UFLEKAYHqJOnJtymbQmiiM/ihX6c6W6Uq0yC7mA==}
    cpu: [x64]
    os: [win32]

  turbo-windows-arm64@2.5.4:
    resolution: {integrity: sha512-oQ8RrK1VS8lrxkLriotFq+PiF7iiGgkZtfLKF4DDKsmdbPo0O9R2mQxm7jHLuXraRCuIQDWMIw6dpcr7Iykf4A==}
    cpu: [arm64]
    os: [win32]

  turbo@2.5.4:
    resolution: {integrity: sha512-kc8ZibdRcuWUG1pbYSBFWqmIjynlD8Lp7IB6U3vIzvOv9VG+6Sp8bzyeBWE3Oi8XV5KsQrznyRTBPvrf99E4mA==}
    hasBin: true

  type-check@0.4.0:
    resolution: {integrity: sha512-XleUoc9uwGXqjWwXaUTZAmzMcFZ5858QA2vvx1Ur5xIcixXIP+8LnFDgRplU30us6teqdlskFfu+ae4K79Ooew==}
    engines: {node: '>= 0.8.0'}

  type-is@2.0.1:
    resolution: {integrity: sha512-OZs6gsjF4vMp32qrCbiVSkrFmXtG/AZhY3t0iAMrMBiAZyV9oALtXO8hsrHbMXF9x6L3grlFuwW2oAz7cav+Gw==}
    engines: {node: '>= 0.6'}

  typescript-eslint@8.36.0:
    resolution: {integrity: sha512-fTCqxthY+h9QbEgSIBfL9iV6CvKDFuoxg6bHPNpJ9HIUzS+jy2lCEyCmGyZRWEBSaykqcDPf1SJ+BfCI8DRopA==}
    engines: {node: ^18.18.0 || ^20.9.0 || >=21.1.0}
    peerDependencies:
      eslint: ^8.57.0 || ^9.0.0
      typescript: '>=4.8.4 <5.9.0'

  typescript@5.8.3:
    resolution: {integrity: sha512-p1diW6TqL9L07nNxvRMM7hMMw4c5XOo/1ibL4aAIGmSAt9slTE1Xgw5KWuof2uTOvCg9BY7ZRi+GaF+7sfgPeQ==}
    engines: {node: '>=14.17'}
    hasBin: true

  ufo@1.6.1:
    resolution: {integrity: sha512-9a4/uxlTWJ4+a5i0ooc1rU7C7YOw3wT+UGqdeNNHWnOF9qcMBgLRS+4IYUqbczewFx4mLEig6gawh7X6mFlEkA==}

  undici-types@6.21.0:
    resolution: {integrity: sha512-iwDZqg0QAGrg9Rav5H4n0M64c3mkR59cJ6wQp+7C4nI0gsmExaedaYLNO44eT4AtBBwjbTiGPMlt2Md0T9H9JQ==}

  unpipe@1.0.0:
    resolution: {integrity: sha512-pjy2bYhSsufwWlKwPc+l3cN7+wuJlK6uz0YdJEOlQDbl6jo/YlPi4mb8agUkVC8BF7V8NuzeyPNqRksA3hztKQ==}
    engines: {node: '>= 0.8'}

  uri-js@4.4.1:
    resolution: {integrity: sha512-7rKUyy33Q1yc98pQ1DAmLtwX109F7TIfWlW1Ydo8Wl1ii1SeHieeh0HHfPeL2fMXK6z0s8ecKs9frCuLJvndBg==}

  use-sync-external-store@1.5.0:
    resolution: {integrity: sha512-Rb46I4cGGVBmjamjphe8L/UnvJD+uPPtTkNvX5mZgqdbavhI4EbgIWJiIHXJ8bc/i9EQGPRh4DwEURJ552Do0A==}
    peerDependencies:
      react: ^16.8.0 || ^17.0.0 || ^18.0.0 || ^19.0.0

  uuid@8.3.2:
    resolution: {integrity: sha512-+NYs2QeMWy+GWFOEm9xnn6HCDp0l7QBD7ml8zLUmJ+93Q5NF0NocErnwkTkXVFNiX3/fpC6afS8Dhb/gz7R7eg==}
    hasBin: true

  uuid@9.0.1:
    resolution: {integrity: sha512-b+1eJOlsR9K8HJpow9Ok3fiWOWSIcIzXodvv0rQjVoOVNpWMpxf1wZNpt4y9h10odCNrqnYp1OBzRktckBe3sA==}
    hasBin: true

  vary@1.1.2:
    resolution: {integrity: sha512-BNGbWLfd0eUPabhkXUVm0j8uuvREyTh5ovRa/dyow/BqAbZJyC+5fU+IzQOzmAKzYqYRAISoRhdQr3eIZ/PXqg==}
    engines: {node: '>= 0.8'}

  vite-node@3.2.4:
    resolution: {integrity: sha512-EbKSKh+bh1E1IFxeO0pg1n4dvoOTt0UDiXMd/qn++r98+jPO1xtJilvXldeuQ8giIB5IkpjCgMleHMNEsGH6pg==}
    engines: {node: ^18.0.0 || ^20.0.0 || >=22.0.0}
    hasBin: true

  vite@7.0.4:
    resolution: {integrity: sha512-SkaSguuS7nnmV7mfJ8l81JGBFV7Gvzp8IzgE8A8t23+AxuNX61Q5H1Tpz5efduSN7NHC8nQXD3sKQKZAu5mNEA==}
    engines: {node: ^20.19.0 || >=22.12.0}
    hasBin: true
    peerDependencies:
      '@types/node': ^20.19.0 || >=22.12.0
      jiti: '>=1.21.0'
      less: ^4.0.0
      lightningcss: ^1.21.0
      sass: ^1.70.0
      sass-embedded: ^1.70.0
      stylus: '>=0.54.8'
      sugarss: ^5.0.0
      terser: ^5.16.0
      tsx: ^4.8.1
      yaml: ^2.4.2
    peerDependenciesMeta:
      '@types/node':
        optional: true
      jiti:
        optional: true
      less:
        optional: true
      lightningcss:
        optional: true
      sass:
        optional: true
      sass-embedded:
        optional: true
      stylus:
        optional: true
      sugarss:
        optional: true
      terser:
        optional: true
      tsx:
        optional: true
      yaml:
        optional: true

  vitest@3.2.4:
    resolution: {integrity: sha512-LUCP5ev3GURDysTWiP47wRRUpLKMOfPh+yKTx3kVIEiu5KOMeqzpnYNsKyOoVrULivR8tLcks4+lga33Whn90A==}
    engines: {node: ^18.0.0 || ^20.0.0 || >=22.0.0}
    hasBin: true
    peerDependencies:
      '@edge-runtime/vm': '*'
      '@types/debug': ^4.1.12
      '@types/node': ^18.0.0 || ^20.0.0 || >=22.0.0
      '@vitest/browser': 3.2.4
      '@vitest/ui': 3.2.4
      happy-dom: '*'
      jsdom: '*'
    peerDependenciesMeta:
      '@edge-runtime/vm':
        optional: true
      '@types/debug':
        optional: true
      '@types/node':
        optional: true
      '@vitest/browser':
        optional: true
      '@vitest/ui':
        optional: true
      happy-dom:
        optional: true
      jsdom:
        optional: true

  webidl-conversions@3.0.1:
    resolution: {integrity: sha512-2JAn3z8AR6rjK8Sm8orRC0h/bcl/DqL7tRPdGZ4I1CjdF+EaMLmYxBHyXuKL849eucPFhvBoxMsflfOb8kxaeQ==}

  webidl-conversions@4.0.2:
    resolution: {integrity: sha512-YQ+BmxuTgd6UXZW3+ICGfyqRyHXVlD5GtQr5+qjiNW7bF0cqrzX500HVXPBOvgXb5YnzDd+h0zqyv61KUD7+Sg==}

  whatwg-url@5.0.0:
    resolution: {integrity: sha512-saE57nupxk6v3HY35+jzBwYa0rKSy0XR8JSxZPwgLr7ys0IBzhGviA1/TUGJLmSVqs8pb9AnvICXEuOHLprYTw==}

  whatwg-url@7.1.0:
    resolution: {integrity: sha512-WUu7Rg1DroM7oQvGWfOiAK21n74Gg+T4elXEQYkOhtyLeWiJFoOGLXPKI/9gzIie9CtwVLm8wtw6YJdKyxSjeg==}

  which@2.0.2:
    resolution: {integrity: sha512-BLI3Tl1TW3Pvl70l3yq3Y64i+awpwXqsGBYWkkqMtnbXgrMD+yj7rhW0kuEDxzJaYXGjEW5ogapKNMEKNMjibA==}
    engines: {node: '>= 8'}
    hasBin: true

  why-is-node-running@2.3.0:
    resolution: {integrity: sha512-hUrmaWBdVDcxvYqnyh09zunKzROWjbZTiNy8dBEjkS7ehEDQibXJ7XvlmtbwuTclUiIyN+CyXQD4Vmko8fNm8w==}
    engines: {node: '>=8'}
    hasBin: true

  word-wrap@1.2.5:
    resolution: {integrity: sha512-BN22B5eaMMI9UMtjrGd5g5eCYPpCPDUy0FJXbYsaT5zYxjFOckS53SQDE3pWkVoWpHXVb3BrYcEN4Twa55B5cA==}
    engines: {node: '>=0.10.0'}

  wrap-ansi@7.0.0:
    resolution: {integrity: sha512-YVGIj2kamLSTxw6NsZjoBxfSwsn0ycdesmc4p+Q21c5zPuZ1pl+NfxVdxPtdHvmNVOQ6XSYG4AUtyt/Fi7D16Q==}
    engines: {node: '>=10'}

  wrap-ansi@8.1.0:
    resolution: {integrity: sha512-si7QWI6zUMq56bESFvagtmzMdGOtoxfR+Sez11Mobfc7tm+VkUckk9bW2UeffTGVUbOksxmSw0AA2gs8g71NCQ==}
    engines: {node: '>=12'}

  wrappy@1.0.2:
    resolution: {integrity: sha512-l4Sp/DRseor9wL6EvV2+TuQn63dMkPjZ/sp9XkghTEbV9KlPS1xUsZ3u7/IQO4wxtcFB4bgpQPRcR3QCvezPcQ==}

  xorshift@1.2.0:
    resolution: {integrity: sha512-iYgNnGyeeJ4t6U11NpA/QiKy+PXn5Aa3Azg5qkwIFz1tBLllQrjjsk9yzD7IAK0naNU4JxdeDgqW9ov4u/hc4g==}

  xtend@4.0.2:
    resolution: {integrity: sha512-LKYU1iAXJXUgAXn9URjiu+MWhyUXHsvfp7mcuYm9dSUKK0/CjtrUwFAxD82/mCWbtLsGjFIad0wIsod4zrTAEQ==}
    engines: {node: '>=0.4'}

  y18n@5.0.8:
    resolution: {integrity: sha512-0pfFzegeDWJHJIAmTLRP2DwHjdF5s7jo9tuztdQxAhINCdvS+3nGINqPd00AphqJR/0LhANUS6/+7SCb98YOfA==}
    engines: {node: '>=10'}

  yargs-parser@21.1.1:
    resolution: {integrity: sha512-tVpsJW7DdjecAiFpbIB1e3qxIQsE6NoPc5/eTdrbbIC4h0LVsWhnoa3g+m2HclBIujHzsxZ4VJVA+GUuc2/LBw==}
    engines: {node: '>=12'}

  yargs@17.7.2:
    resolution: {integrity: sha512-7dSzzRQ++CKnNI/krKnYRV7JKKPUXMEh61soaHKg9mrWEhzFWhFnxPxGl+69cD1Ou63C13NUPCnmIcrvqCuM6w==}
    engines: {node: '>=12'}

  yocto-queue@0.1.0:
    resolution: {integrity: sha512-rVksvsnNCdJ/ohGc6xgPwyN8eheCxsiLM8mxuE/t/mOVqJewPuO1miLpTHQiRgTKCLexL4MeAFVagts7HmNZ2Q==}
    engines: {node: '>=10'}

  zod-to-json-schema@3.24.6:
    resolution: {integrity: sha512-h/z3PKvcTcTetyjl1fkj79MHNEjm+HpD6NXheWjzOekY7kV+lwDYnHw+ivHkijnCSMz1yJaWBD9vu/Fcmk+vEg==}
    peerDependencies:
      zod: ^3.24.1

  zod@3.25.76:
    resolution: {integrity: sha512-gzUt/qt81nXsFGKIFcC3YnfEAx5NkunCfnDlvuBSSFS02bcXu4Lmea0AFIUwbLWxWPx3d9p8S5QoaujKcNQxcQ==}

snapshots:

  '@ai-sdk/anthropic@1.2.12(zod@3.25.76)':
    dependencies:
      '@ai-sdk/provider': 1.1.3
      '@ai-sdk/provider-utils': 2.2.8(zod@3.25.76)
      zod: 3.25.76

  '@ai-sdk/anthropic@2.0.0-beta.9(zod@3.25.76)':
    dependencies:
      '@ai-sdk/provider': 2.0.0-beta.1
      '@ai-sdk/provider-utils': 3.0.0-beta.6(zod@3.25.76)
      zod: 3.25.76

  '@ai-sdk/gateway@1.0.0(zod@3.25.76)':
    dependencies:
      '@ai-sdk/provider': 2.0.0
      '@ai-sdk/provider-utils': 3.0.0(zod@3.25.76)
      zod: 3.25.76

  '@ai-sdk/gateway@1.0.0-beta.10(zod@3.25.76)':
    dependencies:
      '@ai-sdk/provider': 2.0.0-beta.1
      '@ai-sdk/provider-utils': 3.0.0-beta.5(zod@3.25.76)
      zod: 3.25.76

<<<<<<< HEAD
  '@ai-sdk/gateway@1.0.0-beta.11(zod@3.25.76)':
    dependencies:
      '@ai-sdk/provider': 2.0.0-beta.1
      '@ai-sdk/provider-utils': 3.0.0-beta.5(zod@3.25.76)
=======
  '@ai-sdk/gateway@1.0.0-beta.14(zod@3.25.76)':
    dependencies:
      '@ai-sdk/provider': 2.0.0-beta.1
      '@ai-sdk/provider-utils': 3.0.0-beta.6(zod@3.25.76)
>>>>>>> 6816a91a
      zod: 3.25.76

  '@ai-sdk/openai@1.3.23(zod@3.25.76)':
    dependencies:
      '@ai-sdk/provider': 1.1.3
      '@ai-sdk/provider-utils': 2.2.8(zod@3.25.76)
      zod: 3.25.76

  '@ai-sdk/openai@2.0.0-beta.11(zod@3.25.76)':
    dependencies:
      '@ai-sdk/provider': 2.0.0-beta.1
      '@ai-sdk/provider-utils': 3.0.0-beta.5(zod@3.25.76)
      zod: 3.25.76

  '@ai-sdk/openai@2.0.0-beta.12(zod@3.25.76)':
    dependencies:
      '@ai-sdk/provider': 2.0.0-beta.1
      '@ai-sdk/provider-utils': 3.0.0-beta.6(zod@3.25.76)
      zod: 3.25.76

  '@ai-sdk/provider-utils@2.2.8(zod@3.25.76)':
    dependencies:
      '@ai-sdk/provider': 1.1.3
      nanoid: 3.3.11
      secure-json-parse: 2.7.0
      zod: 3.25.76

<<<<<<< HEAD
  '@ai-sdk/provider-utils@3.0.0(zod@3.25.76)':
    dependencies:
      '@ai-sdk/provider': 2.0.0
      '@standard-schema/spec': 1.0.0
      eventsource-parser: 3.0.3
      zod: 3.25.76
      zod-to-json-schema: 3.24.6(zod@3.25.76)

  '@ai-sdk/provider-utils@3.0.0-beta.2(zod@3.25.76)':
    dependencies:
      '@ai-sdk/provider': 2.0.0-beta.1
      '@standard-schema/spec': 1.0.0
      eventsource-parser: 3.0.3
      zod: 3.25.76
      zod-to-json-schema: 3.24.6(zod@3.25.76)

  '@ai-sdk/provider-utils@3.0.0-beta.4(zod@3.25.76)':
=======
  '@ai-sdk/provider-utils@3.0.0-beta.5(zod@3.25.76)':
>>>>>>> 6816a91a
    dependencies:
      '@ai-sdk/provider': 2.0.0-beta.1
      '@standard-schema/spec': 1.0.0
      eventsource-parser: 3.0.3
      zod: 3.25.76
      zod-to-json-schema: 3.24.6(zod@3.25.76)

  '@ai-sdk/provider-utils@3.0.0-beta.6(zod@3.25.76)':
    dependencies:
      '@ai-sdk/provider': 2.0.0-beta.1
      '@standard-schema/spec': 1.0.0
      eventsource-parser: 3.0.3
      zod: 3.25.76
      zod-to-json-schema: 3.24.6(zod@3.25.76)

  '@ai-sdk/provider@1.1.3':
    dependencies:
      json-schema: 0.4.0

  '@ai-sdk/provider@2.0.0':
    dependencies:
      json-schema: 0.4.0

  '@ai-sdk/provider@2.0.0-beta.1':
    dependencies:
      json-schema: 0.4.0

  '@ai-sdk/react@1.2.12(react@18.3.1)(zod@3.25.76)':
    dependencies:
      '@ai-sdk/provider-utils': 2.2.8(zod@3.25.76)
      '@ai-sdk/ui-utils': 1.2.11(zod@3.25.76)
      react: 18.3.1
      swr: 2.3.4(react@18.3.1)
      throttleit: 2.1.0
    optionalDependencies:
      zod: 3.25.76

  '@ai-sdk/react@1.2.12(react@19.1.0)(zod@3.25.76)':
    dependencies:
      '@ai-sdk/provider-utils': 2.2.8(zod@3.25.76)
      '@ai-sdk/ui-utils': 1.2.11(zod@3.25.76)
      react: 19.1.0
      swr: 2.3.4(react@19.1.0)
      throttleit: 2.1.0
    optionalDependencies:
      zod: 3.25.76

  '@ai-sdk/react@2.0.0-beta.25(react@18.3.1)(zod@3.25.76)':
    dependencies:
      '@ai-sdk/provider-utils': 3.0.0-beta.5(zod@3.25.76)
      ai: 5.0.0-beta.25(zod@3.25.76)
      react: 18.3.1
      swr: 2.3.4(react@18.3.1)
      throttleit: 2.1.0
    optionalDependencies:
      zod: 3.25.76

  '@ai-sdk/rsc@1.0.0-beta.25(react@18.3.1)(zod@3.25.76)':
    dependencies:
      '@ai-sdk/provider': 2.0.0-beta.1
      '@ai-sdk/provider-utils': 3.0.0-beta.5(zod@3.25.76)
      ai: 5.0.0-beta.25(zod@3.25.76)
      jsondiffpatch: 0.6.0
      react: 18.3.1
    optionalDependencies:
      zod: 3.25.76

  '@ai-sdk/ui-utils@1.2.11(zod@3.25.76)':
    dependencies:
      '@ai-sdk/provider': 1.1.3
      '@ai-sdk/provider-utils': 2.2.8(zod@3.25.76)
      zod: 3.25.76
      zod-to-json-schema: 3.24.6(zod@3.25.76)

  '@ampproject/remapping@2.3.0':
    dependencies:
      '@jridgewell/gen-mapping': 0.3.12
      '@jridgewell/trace-mapping': 0.3.29

  '@babel/helper-string-parser@7.27.1': {}

  '@babel/helper-validator-identifier@7.27.1': {}

  '@babel/parser@7.28.0':
    dependencies:
      '@babel/types': 7.28.0

  '@babel/types@7.28.0':
    dependencies:
      '@babel/helper-string-parser': 7.27.1
      '@babel/helper-validator-identifier': 7.27.1

  '@bcoe/v8-coverage@1.0.2': {}

  '@emnapi/runtime@1.4.4':
    dependencies:
      tslib: 2.8.1
    optional: true

  '@esbuild/aix-ppc64@0.25.6':
    optional: true

  '@esbuild/android-arm64@0.25.6':
    optional: true

  '@esbuild/android-arm@0.25.6':
    optional: true

  '@esbuild/android-x64@0.25.6':
    optional: true

  '@esbuild/darwin-arm64@0.25.6':
    optional: true

  '@esbuild/darwin-x64@0.25.6':
    optional: true

  '@esbuild/freebsd-arm64@0.25.6':
    optional: true

  '@esbuild/freebsd-x64@0.25.6':
    optional: true

  '@esbuild/linux-arm64@0.25.6':
    optional: true

  '@esbuild/linux-arm@0.25.6':
    optional: true

  '@esbuild/linux-ia32@0.25.6':
    optional: true

  '@esbuild/linux-loong64@0.25.6':
    optional: true

  '@esbuild/linux-mips64el@0.25.6':
    optional: true

  '@esbuild/linux-ppc64@0.25.6':
    optional: true

  '@esbuild/linux-riscv64@0.25.6':
    optional: true

  '@esbuild/linux-s390x@0.25.6':
    optional: true

  '@esbuild/linux-x64@0.25.6':
    optional: true

  '@esbuild/netbsd-arm64@0.25.6':
    optional: true

  '@esbuild/netbsd-x64@0.25.6':
    optional: true

  '@esbuild/openbsd-arm64@0.25.6':
    optional: true

  '@esbuild/openbsd-x64@0.25.6':
    optional: true

  '@esbuild/openharmony-arm64@0.25.6':
    optional: true

  '@esbuild/sunos-x64@0.25.6':
    optional: true

  '@esbuild/win32-arm64@0.25.6':
    optional: true

  '@esbuild/win32-ia32@0.25.6':
    optional: true

  '@esbuild/win32-x64@0.25.6':
    optional: true

  '@eslint-community/eslint-utils@4.7.0(eslint@9.30.1)':
    dependencies:
      eslint: 9.30.1
      eslint-visitor-keys: 3.4.3

  '@eslint-community/regexpp@4.12.1': {}

  '@eslint/compat@1.3.1(eslint@9.30.1)':
    optionalDependencies:
      eslint: 9.30.1

  '@eslint/config-array@0.21.0':
    dependencies:
      '@eslint/object-schema': 2.1.6
      debug: 4.4.1
      minimatch: 3.1.2
    transitivePeerDependencies:
      - supports-color

  '@eslint/config-helpers@0.3.0': {}

  '@eslint/core@0.14.0':
    dependencies:
      '@types/json-schema': 7.0.15

  '@eslint/core@0.15.1':
    dependencies:
      '@types/json-schema': 7.0.15

  '@eslint/eslintrc@3.3.1':
    dependencies:
      ajv: 6.12.6
      debug: 4.4.1
      espree: 10.4.0
      globals: 14.0.0
      ignore: 5.3.2
      import-fresh: 3.3.1
      js-yaml: 4.1.0
      minimatch: 3.1.2
      strip-json-comments: 3.1.1
    transitivePeerDependencies:
      - supports-color

  '@eslint/js@9.30.1': {}

  '@eslint/object-schema@2.1.6': {}

  '@eslint/plugin-kit@0.3.3':
    dependencies:
      '@eslint/core': 0.15.1
      levn: 0.4.1

  '@grpc/grpc-js@1.13.4':
    dependencies:
      '@grpc/proto-loader': 0.7.15
      '@js-sdsl/ordered-map': 4.4.2

  '@grpc/proto-loader@0.7.15':
    dependencies:
      lodash.camelcase: 4.3.0
      long: 5.3.2
      protobufjs: 7.5.3
      yargs: 17.7.2

  '@humanfs/core@0.19.1': {}

  '@humanfs/node@0.16.6':
    dependencies:
      '@humanfs/core': 0.19.1
      '@humanwhocodes/retry': 0.3.1

  '@humanwhocodes/module-importer@1.0.1': {}

  '@humanwhocodes/retry@0.3.1': {}

  '@humanwhocodes/retry@0.4.3': {}

  '@img/sharp-darwin-arm64@0.34.3':
    optionalDependencies:
      '@img/sharp-libvips-darwin-arm64': 1.2.0
    optional: true

  '@img/sharp-darwin-x64@0.34.3':
    optionalDependencies:
      '@img/sharp-libvips-darwin-x64': 1.2.0
    optional: true

  '@img/sharp-libvips-darwin-arm64@1.2.0':
    optional: true

  '@img/sharp-libvips-darwin-x64@1.2.0':
    optional: true

  '@img/sharp-libvips-linux-arm64@1.2.0':
    optional: true

  '@img/sharp-libvips-linux-arm@1.2.0':
    optional: true

  '@img/sharp-libvips-linux-ppc64@1.2.0':
    optional: true

  '@img/sharp-libvips-linux-s390x@1.2.0':
    optional: true

  '@img/sharp-libvips-linux-x64@1.2.0':
    optional: true

  '@img/sharp-libvips-linuxmusl-arm64@1.2.0':
    optional: true

  '@img/sharp-libvips-linuxmusl-x64@1.2.0':
    optional: true

  '@img/sharp-linux-arm64@0.34.3':
    optionalDependencies:
      '@img/sharp-libvips-linux-arm64': 1.2.0
    optional: true

  '@img/sharp-linux-arm@0.34.3':
    optionalDependencies:
      '@img/sharp-libvips-linux-arm': 1.2.0
    optional: true

  '@img/sharp-linux-ppc64@0.34.3':
    optionalDependencies:
      '@img/sharp-libvips-linux-ppc64': 1.2.0
    optional: true

  '@img/sharp-linux-s390x@0.34.3':
    optionalDependencies:
      '@img/sharp-libvips-linux-s390x': 1.2.0
    optional: true

  '@img/sharp-linux-x64@0.34.3':
    optionalDependencies:
      '@img/sharp-libvips-linux-x64': 1.2.0
    optional: true

  '@img/sharp-linuxmusl-arm64@0.34.3':
    optionalDependencies:
      '@img/sharp-libvips-linuxmusl-arm64': 1.2.0
    optional: true

  '@img/sharp-linuxmusl-x64@0.34.3':
    optionalDependencies:
      '@img/sharp-libvips-linuxmusl-x64': 1.2.0
    optional: true

  '@img/sharp-wasm32@0.34.3':
    dependencies:
      '@emnapi/runtime': 1.4.4
    optional: true

  '@img/sharp-win32-arm64@0.34.3':
    optional: true

  '@img/sharp-win32-ia32@0.34.3':
    optional: true

  '@img/sharp-win32-x64@0.34.3':
    optional: true

  '@isaacs/cliui@8.0.2':
    dependencies:
      string-width: 5.1.2
      string-width-cjs: string-width@4.2.3
      strip-ansi: 7.1.0
      strip-ansi-cjs: strip-ansi@6.0.1
      wrap-ansi: 8.1.0
      wrap-ansi-cjs: wrap-ansi@7.0.0

  '@istanbuljs/schema@0.1.3': {}

  '@jridgewell/gen-mapping@0.3.12':
    dependencies:
      '@jridgewell/sourcemap-codec': 1.5.4
      '@jridgewell/trace-mapping': 0.3.29

  '@jridgewell/resolve-uri@3.1.2': {}

  '@jridgewell/sourcemap-codec@1.5.4': {}

  '@jridgewell/trace-mapping@0.3.29':
    dependencies:
      '@jridgewell/resolve-uri': 3.1.2
      '@jridgewell/sourcemap-codec': 1.5.4

  '@js-sdsl/ordered-map@4.4.2': {}

  '@microsoft/tsdoc-config@0.17.1':
    dependencies:
      '@microsoft/tsdoc': 0.15.1
      ajv: 8.12.0
      jju: 1.4.0
      resolve: 1.22.10

  '@microsoft/tsdoc@0.15.1': {}

<<<<<<< HEAD
  '@next/env@15.4.5': {}

  '@next/swc-darwin-arm64@15.4.5':
    optional: true

  '@next/swc-darwin-x64@15.4.5':
    optional: true

  '@next/swc-linux-arm64-gnu@15.4.5':
    optional: true

  '@next/swc-linux-arm64-musl@15.4.5':
    optional: true

  '@next/swc-linux-x64-gnu@15.4.5':
    optional: true

  '@next/swc-linux-x64-musl@15.4.5':
    optional: true

  '@next/swc-win32-arm64-msvc@15.4.5':
    optional: true

  '@next/swc-win32-x64-msvc@15.4.5':
=======
  '@next/env@15.4.4': {}

  '@next/swc-darwin-arm64@15.4.4':
    optional: true

  '@next/swc-darwin-x64@15.4.4':
    optional: true

  '@next/swc-linux-arm64-gnu@15.4.4':
    optional: true

  '@next/swc-linux-arm64-musl@15.4.4':
    optional: true

  '@next/swc-linux-x64-gnu@15.4.4':
    optional: true

  '@next/swc-linux-x64-musl@15.4.4':
    optional: true

  '@next/swc-win32-arm64-msvc@15.4.4':
    optional: true

  '@next/swc-win32-x64-msvc@15.4.4':
>>>>>>> 6816a91a
    optional: true

  '@nodelib/fs.scandir@2.1.5':
    dependencies:
      '@nodelib/fs.stat': 2.0.5
      run-parallel: 1.2.0

  '@nodelib/fs.stat@2.0.5': {}

  '@nodelib/fs.walk@1.2.8':
    dependencies:
      '@nodelib/fs.scandir': 2.1.5
      fastq: 1.19.1

  '@opentelemetry/api-logs@0.202.0':
    dependencies:
      '@opentelemetry/api': 1.9.0

  '@opentelemetry/api-logs@0.203.0':
    dependencies:
      '@opentelemetry/api': 1.9.0

  '@opentelemetry/api-logs@0.41.2':
    dependencies:
      '@opentelemetry/api': 1.9.0

  '@opentelemetry/api@1.9.0': {}

  '@opentelemetry/auto-instrumentations-node@0.60.1(@opentelemetry/api@1.9.0)(@opentelemetry/core@2.0.1(@opentelemetry/api@1.9.0))':
    dependencies:
      '@opentelemetry/api': 1.9.0
      '@opentelemetry/core': 2.0.1(@opentelemetry/api@1.9.0)
      '@opentelemetry/instrumentation': 0.202.0(@opentelemetry/api@1.9.0)
      '@opentelemetry/instrumentation-amqplib': 0.49.0(@opentelemetry/api@1.9.0)
      '@opentelemetry/instrumentation-aws-lambda': 0.53.1(@opentelemetry/api@1.9.0)
      '@opentelemetry/instrumentation-aws-sdk': 0.54.0(@opentelemetry/api@1.9.0)
      '@opentelemetry/instrumentation-bunyan': 0.48.0(@opentelemetry/api@1.9.0)
      '@opentelemetry/instrumentation-cassandra-driver': 0.48.0(@opentelemetry/api@1.9.0)
      '@opentelemetry/instrumentation-connect': 0.46.0(@opentelemetry/api@1.9.0)
      '@opentelemetry/instrumentation-cucumber': 0.17.1(@opentelemetry/api@1.9.0)
      '@opentelemetry/instrumentation-dataloader': 0.19.0(@opentelemetry/api@1.9.0)
      '@opentelemetry/instrumentation-dns': 0.46.0(@opentelemetry/api@1.9.0)
      '@opentelemetry/instrumentation-express': 0.51.1(@opentelemetry/api@1.9.0)
      '@opentelemetry/instrumentation-fastify': 0.47.1(@opentelemetry/api@1.9.0)
      '@opentelemetry/instrumentation-fs': 0.22.0(@opentelemetry/api@1.9.0)
      '@opentelemetry/instrumentation-generic-pool': 0.46.1(@opentelemetry/api@1.9.0)
      '@opentelemetry/instrumentation-graphql': 0.50.0(@opentelemetry/api@1.9.0)
      '@opentelemetry/instrumentation-grpc': 0.202.0(@opentelemetry/api@1.9.0)
      '@opentelemetry/instrumentation-hapi': 0.49.0(@opentelemetry/api@1.9.0)
      '@opentelemetry/instrumentation-http': 0.202.0(@opentelemetry/api@1.9.0)
      '@opentelemetry/instrumentation-ioredis': 0.50.1(@opentelemetry/api@1.9.0)
      '@opentelemetry/instrumentation-kafkajs': 0.11.0(@opentelemetry/api@1.9.0)
      '@opentelemetry/instrumentation-knex': 0.47.0(@opentelemetry/api@1.9.0)
      '@opentelemetry/instrumentation-koa': 0.50.2(@opentelemetry/api@1.9.0)
      '@opentelemetry/instrumentation-lru-memoizer': 0.47.0(@opentelemetry/api@1.9.0)
      '@opentelemetry/instrumentation-memcached': 0.46.0(@opentelemetry/api@1.9.0)
      '@opentelemetry/instrumentation-mongodb': 0.55.1(@opentelemetry/api@1.9.0)
      '@opentelemetry/instrumentation-mongoose': 0.49.0(@opentelemetry/api@1.9.0)
      '@opentelemetry/instrumentation-mysql': 0.48.1(@opentelemetry/api@1.9.0)
      '@opentelemetry/instrumentation-mysql2': 0.48.1(@opentelemetry/api@1.9.0)
      '@opentelemetry/instrumentation-nestjs-core': 0.48.1(@opentelemetry/api@1.9.0)
      '@opentelemetry/instrumentation-net': 0.46.1(@opentelemetry/api@1.9.0)
      '@opentelemetry/instrumentation-oracledb': 0.28.0(@opentelemetry/api@1.9.0)
      '@opentelemetry/instrumentation-pg': 0.54.1(@opentelemetry/api@1.9.0)
      '@opentelemetry/instrumentation-pino': 0.49.1(@opentelemetry/api@1.9.0)
      '@opentelemetry/instrumentation-redis': 0.49.1(@opentelemetry/api@1.9.0)
      '@opentelemetry/instrumentation-redis-4': 0.49.0(@opentelemetry/api@1.9.0)
      '@opentelemetry/instrumentation-restify': 0.48.2(@opentelemetry/api@1.9.0)
      '@opentelemetry/instrumentation-router': 0.47.0(@opentelemetry/api@1.9.0)
      '@opentelemetry/instrumentation-runtime-node': 0.16.0(@opentelemetry/api@1.9.0)
      '@opentelemetry/instrumentation-socket.io': 0.49.0(@opentelemetry/api@1.9.0)
      '@opentelemetry/instrumentation-tedious': 0.21.1(@opentelemetry/api@1.9.0)
      '@opentelemetry/instrumentation-undici': 0.13.2(@opentelemetry/api@1.9.0)
      '@opentelemetry/instrumentation-winston': 0.47.0(@opentelemetry/api@1.9.0)
      '@opentelemetry/resource-detector-alibaba-cloud': 0.31.3(@opentelemetry/api@1.9.0)
      '@opentelemetry/resource-detector-aws': 2.3.0(@opentelemetry/api@1.9.0)
      '@opentelemetry/resource-detector-azure': 0.9.0(@opentelemetry/api@1.9.0)
      '@opentelemetry/resource-detector-container': 0.7.3(@opentelemetry/api@1.9.0)
      '@opentelemetry/resource-detector-gcp': 0.36.0(@opentelemetry/api@1.9.0)
      '@opentelemetry/resources': 2.0.1(@opentelemetry/api@1.9.0)
      '@opentelemetry/sdk-node': 0.202.0(@opentelemetry/api@1.9.0)
    transitivePeerDependencies:
      - encoding
      - supports-color

  '@opentelemetry/context-async-hooks@1.30.1(@opentelemetry/api@1.9.0)':
    dependencies:
      '@opentelemetry/api': 1.9.0

  '@opentelemetry/context-async-hooks@2.0.1(@opentelemetry/api@1.9.0)':
    dependencies:
      '@opentelemetry/api': 1.9.0

  '@opentelemetry/core@1.15.2(@opentelemetry/api@1.9.0)':
    dependencies:
      '@opentelemetry/api': 1.9.0
      '@opentelemetry/semantic-conventions': 1.15.2

  '@opentelemetry/core@1.30.1(@opentelemetry/api@1.9.0)':
    dependencies:
      '@opentelemetry/api': 1.9.0
      '@opentelemetry/semantic-conventions': 1.28.0

  '@opentelemetry/core@2.0.1(@opentelemetry/api@1.9.0)':
    dependencies:
      '@opentelemetry/api': 1.9.0
      '@opentelemetry/semantic-conventions': 1.36.0

  '@opentelemetry/exporter-jaeger@2.0.1(@opentelemetry/api@1.9.0)':
    dependencies:
      '@opentelemetry/api': 1.9.0
      '@opentelemetry/core': 2.0.1(@opentelemetry/api@1.9.0)
      '@opentelemetry/sdk-trace-base': 2.0.1(@opentelemetry/api@1.9.0)
      '@opentelemetry/semantic-conventions': 1.36.0
      jaeger-client: 3.19.0

  '@opentelemetry/exporter-logs-otlp-grpc@0.202.0(@opentelemetry/api@1.9.0)':
    dependencies:
      '@grpc/grpc-js': 1.13.4
      '@opentelemetry/api': 1.9.0
      '@opentelemetry/core': 2.0.1(@opentelemetry/api@1.9.0)
      '@opentelemetry/otlp-exporter-base': 0.202.0(@opentelemetry/api@1.9.0)
      '@opentelemetry/otlp-grpc-exporter-base': 0.202.0(@opentelemetry/api@1.9.0)
      '@opentelemetry/otlp-transformer': 0.202.0(@opentelemetry/api@1.9.0)
      '@opentelemetry/sdk-logs': 0.202.0(@opentelemetry/api@1.9.0)

  '@opentelemetry/exporter-logs-otlp-http@0.202.0(@opentelemetry/api@1.9.0)':
    dependencies:
      '@opentelemetry/api': 1.9.0
      '@opentelemetry/api-logs': 0.202.0
      '@opentelemetry/core': 2.0.1(@opentelemetry/api@1.9.0)
      '@opentelemetry/otlp-exporter-base': 0.202.0(@opentelemetry/api@1.9.0)
      '@opentelemetry/otlp-transformer': 0.202.0(@opentelemetry/api@1.9.0)
      '@opentelemetry/sdk-logs': 0.202.0(@opentelemetry/api@1.9.0)

  '@opentelemetry/exporter-logs-otlp-proto@0.202.0(@opentelemetry/api@1.9.0)':
    dependencies:
      '@opentelemetry/api': 1.9.0
      '@opentelemetry/api-logs': 0.202.0
      '@opentelemetry/core': 2.0.1(@opentelemetry/api@1.9.0)
      '@opentelemetry/otlp-exporter-base': 0.202.0(@opentelemetry/api@1.9.0)
      '@opentelemetry/otlp-transformer': 0.202.0(@opentelemetry/api@1.9.0)
      '@opentelemetry/resources': 2.0.1(@opentelemetry/api@1.9.0)
      '@opentelemetry/sdk-logs': 0.202.0(@opentelemetry/api@1.9.0)
      '@opentelemetry/sdk-trace-base': 2.0.1(@opentelemetry/api@1.9.0)

  '@opentelemetry/exporter-metrics-otlp-grpc@0.202.0(@opentelemetry/api@1.9.0)':
    dependencies:
      '@grpc/grpc-js': 1.13.4
      '@opentelemetry/api': 1.9.0
      '@opentelemetry/core': 2.0.1(@opentelemetry/api@1.9.0)
      '@opentelemetry/exporter-metrics-otlp-http': 0.202.0(@opentelemetry/api@1.9.0)
      '@opentelemetry/otlp-exporter-base': 0.202.0(@opentelemetry/api@1.9.0)
      '@opentelemetry/otlp-grpc-exporter-base': 0.202.0(@opentelemetry/api@1.9.0)
      '@opentelemetry/otlp-transformer': 0.202.0(@opentelemetry/api@1.9.0)
      '@opentelemetry/resources': 2.0.1(@opentelemetry/api@1.9.0)
      '@opentelemetry/sdk-metrics': 2.0.1(@opentelemetry/api@1.9.0)

  '@opentelemetry/exporter-metrics-otlp-http@0.202.0(@opentelemetry/api@1.9.0)':
    dependencies:
      '@opentelemetry/api': 1.9.0
      '@opentelemetry/core': 2.0.1(@opentelemetry/api@1.9.0)
      '@opentelemetry/otlp-exporter-base': 0.202.0(@opentelemetry/api@1.9.0)
      '@opentelemetry/otlp-transformer': 0.202.0(@opentelemetry/api@1.9.0)
      '@opentelemetry/resources': 2.0.1(@opentelemetry/api@1.9.0)
      '@opentelemetry/sdk-metrics': 2.0.1(@opentelemetry/api@1.9.0)

  '@opentelemetry/exporter-metrics-otlp-proto@0.202.0(@opentelemetry/api@1.9.0)':
    dependencies:
      '@opentelemetry/api': 1.9.0
      '@opentelemetry/core': 2.0.1(@opentelemetry/api@1.9.0)
      '@opentelemetry/exporter-metrics-otlp-http': 0.202.0(@opentelemetry/api@1.9.0)
      '@opentelemetry/otlp-exporter-base': 0.202.0(@opentelemetry/api@1.9.0)
      '@opentelemetry/otlp-transformer': 0.202.0(@opentelemetry/api@1.9.0)
      '@opentelemetry/resources': 2.0.1(@opentelemetry/api@1.9.0)
      '@opentelemetry/sdk-metrics': 2.0.1(@opentelemetry/api@1.9.0)

  '@opentelemetry/exporter-prometheus@0.202.0(@opentelemetry/api@1.9.0)':
    dependencies:
      '@opentelemetry/api': 1.9.0
      '@opentelemetry/core': 2.0.1(@opentelemetry/api@1.9.0)
      '@opentelemetry/resources': 2.0.1(@opentelemetry/api@1.9.0)
      '@opentelemetry/sdk-metrics': 2.0.1(@opentelemetry/api@1.9.0)

  '@opentelemetry/exporter-trace-otlp-grpc@0.202.0(@opentelemetry/api@1.9.0)':
    dependencies:
      '@grpc/grpc-js': 1.13.4
      '@opentelemetry/api': 1.9.0
      '@opentelemetry/core': 2.0.1(@opentelemetry/api@1.9.0)
      '@opentelemetry/otlp-exporter-base': 0.202.0(@opentelemetry/api@1.9.0)
      '@opentelemetry/otlp-grpc-exporter-base': 0.202.0(@opentelemetry/api@1.9.0)
      '@opentelemetry/otlp-transformer': 0.202.0(@opentelemetry/api@1.9.0)
      '@opentelemetry/resources': 2.0.1(@opentelemetry/api@1.9.0)
      '@opentelemetry/sdk-trace-base': 2.0.1(@opentelemetry/api@1.9.0)

  '@opentelemetry/exporter-trace-otlp-http@0.202.0(@opentelemetry/api@1.9.0)':
    dependencies:
      '@opentelemetry/api': 1.9.0
      '@opentelemetry/core': 2.0.1(@opentelemetry/api@1.9.0)
      '@opentelemetry/otlp-exporter-base': 0.202.0(@opentelemetry/api@1.9.0)
      '@opentelemetry/otlp-transformer': 0.202.0(@opentelemetry/api@1.9.0)
      '@opentelemetry/resources': 2.0.1(@opentelemetry/api@1.9.0)
      '@opentelemetry/sdk-trace-base': 2.0.1(@opentelemetry/api@1.9.0)

  '@opentelemetry/exporter-trace-otlp-proto@0.202.0(@opentelemetry/api@1.9.0)':
    dependencies:
      '@opentelemetry/api': 1.9.0
      '@opentelemetry/core': 2.0.1(@opentelemetry/api@1.9.0)
      '@opentelemetry/otlp-exporter-base': 0.202.0(@opentelemetry/api@1.9.0)
      '@opentelemetry/otlp-transformer': 0.202.0(@opentelemetry/api@1.9.0)
      '@opentelemetry/resources': 2.0.1(@opentelemetry/api@1.9.0)
      '@opentelemetry/sdk-trace-base': 2.0.1(@opentelemetry/api@1.9.0)

  '@opentelemetry/exporter-trace-otlp-proto@0.203.0(@opentelemetry/api@1.9.0)':
    dependencies:
      '@opentelemetry/api': 1.9.0
      '@opentelemetry/core': 2.0.1(@opentelemetry/api@1.9.0)
      '@opentelemetry/otlp-exporter-base': 0.203.0(@opentelemetry/api@1.9.0)
      '@opentelemetry/otlp-transformer': 0.203.0(@opentelemetry/api@1.9.0)
      '@opentelemetry/resources': 2.0.1(@opentelemetry/api@1.9.0)
      '@opentelemetry/sdk-trace-base': 2.0.1(@opentelemetry/api@1.9.0)

  '@opentelemetry/exporter-trace-otlp-proto@0.41.2(@opentelemetry/api@1.9.0)':
    dependencies:
      '@opentelemetry/api': 1.9.0
      '@opentelemetry/core': 1.15.2(@opentelemetry/api@1.9.0)
      '@opentelemetry/otlp-exporter-base': 0.41.2(@opentelemetry/api@1.9.0)
      '@opentelemetry/otlp-proto-exporter-base': 0.41.2(@opentelemetry/api@1.9.0)
      '@opentelemetry/otlp-transformer': 0.41.2(@opentelemetry/api@1.9.0)
      '@opentelemetry/resources': 1.15.2(@opentelemetry/api@1.9.0)
      '@opentelemetry/sdk-trace-base': 1.15.2(@opentelemetry/api@1.9.0)

  '@opentelemetry/exporter-zipkin@2.0.1(@opentelemetry/api@1.9.0)':
    dependencies:
      '@opentelemetry/api': 1.9.0
      '@opentelemetry/core': 2.0.1(@opentelemetry/api@1.9.0)
      '@opentelemetry/resources': 2.0.1(@opentelemetry/api@1.9.0)
      '@opentelemetry/sdk-trace-base': 2.0.1(@opentelemetry/api@1.9.0)
      '@opentelemetry/semantic-conventions': 1.36.0

  '@opentelemetry/instrumentation-amqplib@0.49.0(@opentelemetry/api@1.9.0)':
    dependencies:
      '@opentelemetry/api': 1.9.0
      '@opentelemetry/core': 2.0.1(@opentelemetry/api@1.9.0)
      '@opentelemetry/instrumentation': 0.202.0(@opentelemetry/api@1.9.0)
      '@opentelemetry/semantic-conventions': 1.36.0
    transitivePeerDependencies:
      - supports-color

  '@opentelemetry/instrumentation-aws-lambda@0.53.1(@opentelemetry/api@1.9.0)':
    dependencies:
      '@opentelemetry/api': 1.9.0
      '@opentelemetry/instrumentation': 0.202.0(@opentelemetry/api@1.9.0)
      '@opentelemetry/semantic-conventions': 1.36.0
      '@types/aws-lambda': 8.10.150
    transitivePeerDependencies:
      - supports-color

  '@opentelemetry/instrumentation-aws-sdk@0.54.0(@opentelemetry/api@1.9.0)':
    dependencies:
      '@opentelemetry/api': 1.9.0
      '@opentelemetry/core': 2.0.1(@opentelemetry/api@1.9.0)
      '@opentelemetry/instrumentation': 0.202.0(@opentelemetry/api@1.9.0)
      '@opentelemetry/propagation-utils': 0.31.3(@opentelemetry/api@1.9.0)
      '@opentelemetry/semantic-conventions': 1.36.0
    transitivePeerDependencies:
      - supports-color

  '@opentelemetry/instrumentation-bunyan@0.48.0(@opentelemetry/api@1.9.0)':
    dependencies:
      '@opentelemetry/api': 1.9.0
      '@opentelemetry/api-logs': 0.202.0
      '@opentelemetry/instrumentation': 0.202.0(@opentelemetry/api@1.9.0)
      '@types/bunyan': 1.8.11
    transitivePeerDependencies:
      - supports-color

  '@opentelemetry/instrumentation-cassandra-driver@0.48.0(@opentelemetry/api@1.9.0)':
    dependencies:
      '@opentelemetry/api': 1.9.0
      '@opentelemetry/instrumentation': 0.202.0(@opentelemetry/api@1.9.0)
      '@opentelemetry/semantic-conventions': 1.36.0
    transitivePeerDependencies:
      - supports-color

  '@opentelemetry/instrumentation-connect@0.46.0(@opentelemetry/api@1.9.0)':
    dependencies:
      '@opentelemetry/api': 1.9.0
      '@opentelemetry/core': 2.0.1(@opentelemetry/api@1.9.0)
      '@opentelemetry/instrumentation': 0.202.0(@opentelemetry/api@1.9.0)
      '@opentelemetry/semantic-conventions': 1.36.0
      '@types/connect': 3.4.38
    transitivePeerDependencies:
      - supports-color

  '@opentelemetry/instrumentation-cucumber@0.17.1(@opentelemetry/api@1.9.0)':
    dependencies:
      '@opentelemetry/api': 1.9.0
      '@opentelemetry/instrumentation': 0.202.0(@opentelemetry/api@1.9.0)
      '@opentelemetry/semantic-conventions': 1.36.0
    transitivePeerDependencies:
      - supports-color

  '@opentelemetry/instrumentation-dataloader@0.19.0(@opentelemetry/api@1.9.0)':
    dependencies:
      '@opentelemetry/api': 1.9.0
      '@opentelemetry/instrumentation': 0.202.0(@opentelemetry/api@1.9.0)
    transitivePeerDependencies:
      - supports-color

  '@opentelemetry/instrumentation-dns@0.46.0(@opentelemetry/api@1.9.0)':
    dependencies:
      '@opentelemetry/api': 1.9.0
      '@opentelemetry/instrumentation': 0.202.0(@opentelemetry/api@1.9.0)
    transitivePeerDependencies:
      - supports-color

  '@opentelemetry/instrumentation-express@0.51.1(@opentelemetry/api@1.9.0)':
    dependencies:
      '@opentelemetry/api': 1.9.0
      '@opentelemetry/core': 2.0.1(@opentelemetry/api@1.9.0)
      '@opentelemetry/instrumentation': 0.202.0(@opentelemetry/api@1.9.0)
      '@opentelemetry/semantic-conventions': 1.36.0
    transitivePeerDependencies:
      - supports-color

  '@opentelemetry/instrumentation-express@0.52.0(@opentelemetry/api@1.9.0)':
    dependencies:
      '@opentelemetry/api': 1.9.0
      '@opentelemetry/core': 2.0.1(@opentelemetry/api@1.9.0)
      '@opentelemetry/instrumentation': 0.203.0(@opentelemetry/api@1.9.0)
      '@opentelemetry/semantic-conventions': 1.36.0
    transitivePeerDependencies:
      - supports-color

  '@opentelemetry/instrumentation-fastify@0.47.1(@opentelemetry/api@1.9.0)':
    dependencies:
      '@opentelemetry/api': 1.9.0
      '@opentelemetry/core': 2.0.1(@opentelemetry/api@1.9.0)
      '@opentelemetry/instrumentation': 0.202.0(@opentelemetry/api@1.9.0)
      '@opentelemetry/semantic-conventions': 1.36.0
    transitivePeerDependencies:
      - supports-color

  '@opentelemetry/instrumentation-fs@0.22.0(@opentelemetry/api@1.9.0)':
    dependencies:
      '@opentelemetry/api': 1.9.0
      '@opentelemetry/core': 2.0.1(@opentelemetry/api@1.9.0)
      '@opentelemetry/instrumentation': 0.202.0(@opentelemetry/api@1.9.0)
    transitivePeerDependencies:
      - supports-color

  '@opentelemetry/instrumentation-generic-pool@0.46.1(@opentelemetry/api@1.9.0)':
    dependencies:
      '@opentelemetry/api': 1.9.0
      '@opentelemetry/instrumentation': 0.202.0(@opentelemetry/api@1.9.0)
    transitivePeerDependencies:
      - supports-color

  '@opentelemetry/instrumentation-graphql@0.50.0(@opentelemetry/api@1.9.0)':
    dependencies:
      '@opentelemetry/api': 1.9.0
      '@opentelemetry/instrumentation': 0.202.0(@opentelemetry/api@1.9.0)
    transitivePeerDependencies:
      - supports-color

  '@opentelemetry/instrumentation-grpc@0.202.0(@opentelemetry/api@1.9.0)':
    dependencies:
      '@opentelemetry/api': 1.9.0
      '@opentelemetry/instrumentation': 0.202.0(@opentelemetry/api@1.9.0)
      '@opentelemetry/semantic-conventions': 1.36.0
    transitivePeerDependencies:
      - supports-color

  '@opentelemetry/instrumentation-hapi@0.49.0(@opentelemetry/api@1.9.0)':
    dependencies:
      '@opentelemetry/api': 1.9.0
      '@opentelemetry/core': 2.0.1(@opentelemetry/api@1.9.0)
      '@opentelemetry/instrumentation': 0.202.0(@opentelemetry/api@1.9.0)
      '@opentelemetry/semantic-conventions': 1.36.0
    transitivePeerDependencies:
      - supports-color

  '@opentelemetry/instrumentation-http@0.202.0(@opentelemetry/api@1.9.0)':
    dependencies:
      '@opentelemetry/api': 1.9.0
      '@opentelemetry/core': 2.0.1(@opentelemetry/api@1.9.0)
      '@opentelemetry/instrumentation': 0.202.0(@opentelemetry/api@1.9.0)
      '@opentelemetry/semantic-conventions': 1.36.0
      forwarded-parse: 2.1.2
    transitivePeerDependencies:
      - supports-color

  '@opentelemetry/instrumentation-http@0.203.0(@opentelemetry/api@1.9.0)':
    dependencies:
      '@opentelemetry/api': 1.9.0
      '@opentelemetry/core': 2.0.1(@opentelemetry/api@1.9.0)
      '@opentelemetry/instrumentation': 0.203.0(@opentelemetry/api@1.9.0)
      '@opentelemetry/semantic-conventions': 1.36.0
      forwarded-parse: 2.1.2
    transitivePeerDependencies:
      - supports-color

  '@opentelemetry/instrumentation-ioredis@0.50.1(@opentelemetry/api@1.9.0)':
    dependencies:
      '@opentelemetry/api': 1.9.0
      '@opentelemetry/instrumentation': 0.202.0(@opentelemetry/api@1.9.0)
      '@opentelemetry/redis-common': 0.38.0
      '@opentelemetry/semantic-conventions': 1.36.0
    transitivePeerDependencies:
      - supports-color

  '@opentelemetry/instrumentation-kafkajs@0.11.0(@opentelemetry/api@1.9.0)':
    dependencies:
      '@opentelemetry/api': 1.9.0
      '@opentelemetry/instrumentation': 0.202.0(@opentelemetry/api@1.9.0)
      '@opentelemetry/semantic-conventions': 1.36.0
    transitivePeerDependencies:
      - supports-color

  '@opentelemetry/instrumentation-knex@0.47.0(@opentelemetry/api@1.9.0)':
    dependencies:
      '@opentelemetry/api': 1.9.0
      '@opentelemetry/instrumentation': 0.202.0(@opentelemetry/api@1.9.0)
      '@opentelemetry/semantic-conventions': 1.36.0
    transitivePeerDependencies:
      - supports-color

  '@opentelemetry/instrumentation-koa@0.50.2(@opentelemetry/api@1.9.0)':
    dependencies:
      '@opentelemetry/api': 1.9.0
      '@opentelemetry/core': 2.0.1(@opentelemetry/api@1.9.0)
      '@opentelemetry/instrumentation': 0.202.0(@opentelemetry/api@1.9.0)
      '@opentelemetry/semantic-conventions': 1.36.0
    transitivePeerDependencies:
      - supports-color

  '@opentelemetry/instrumentation-lru-memoizer@0.47.0(@opentelemetry/api@1.9.0)':
    dependencies:
      '@opentelemetry/api': 1.9.0
      '@opentelemetry/instrumentation': 0.202.0(@opentelemetry/api@1.9.0)
    transitivePeerDependencies:
      - supports-color

  '@opentelemetry/instrumentation-memcached@0.46.0(@opentelemetry/api@1.9.0)':
    dependencies:
      '@opentelemetry/api': 1.9.0
      '@opentelemetry/instrumentation': 0.202.0(@opentelemetry/api@1.9.0)
      '@opentelemetry/semantic-conventions': 1.36.0
      '@types/memcached': 2.2.10
    transitivePeerDependencies:
      - supports-color

  '@opentelemetry/instrumentation-mongodb@0.55.1(@opentelemetry/api@1.9.0)':
    dependencies:
      '@opentelemetry/api': 1.9.0
      '@opentelemetry/instrumentation': 0.202.0(@opentelemetry/api@1.9.0)
      '@opentelemetry/semantic-conventions': 1.36.0
    transitivePeerDependencies:
      - supports-color

  '@opentelemetry/instrumentation-mongoose@0.49.0(@opentelemetry/api@1.9.0)':
    dependencies:
      '@opentelemetry/api': 1.9.0
      '@opentelemetry/core': 2.0.1(@opentelemetry/api@1.9.0)
      '@opentelemetry/instrumentation': 0.202.0(@opentelemetry/api@1.9.0)
      '@opentelemetry/semantic-conventions': 1.36.0
    transitivePeerDependencies:
      - supports-color

  '@opentelemetry/instrumentation-mysql2@0.48.1(@opentelemetry/api@1.9.0)':
    dependencies:
      '@opentelemetry/api': 1.9.0
      '@opentelemetry/instrumentation': 0.202.0(@opentelemetry/api@1.9.0)
      '@opentelemetry/semantic-conventions': 1.36.0
      '@opentelemetry/sql-common': 0.41.0(@opentelemetry/api@1.9.0)
    transitivePeerDependencies:
      - supports-color

  '@opentelemetry/instrumentation-mysql@0.48.1(@opentelemetry/api@1.9.0)':
    dependencies:
      '@opentelemetry/api': 1.9.0
      '@opentelemetry/instrumentation': 0.202.0(@opentelemetry/api@1.9.0)
      '@opentelemetry/semantic-conventions': 1.36.0
      '@types/mysql': 2.15.27
    transitivePeerDependencies:
      - supports-color

  '@opentelemetry/instrumentation-nestjs-core@0.48.1(@opentelemetry/api@1.9.0)':
    dependencies:
      '@opentelemetry/api': 1.9.0
      '@opentelemetry/instrumentation': 0.202.0(@opentelemetry/api@1.9.0)
      '@opentelemetry/semantic-conventions': 1.36.0
    transitivePeerDependencies:
      - supports-color

  '@opentelemetry/instrumentation-net@0.46.1(@opentelemetry/api@1.9.0)':
    dependencies:
      '@opentelemetry/api': 1.9.0
      '@opentelemetry/instrumentation': 0.202.0(@opentelemetry/api@1.9.0)
      '@opentelemetry/semantic-conventions': 1.36.0
    transitivePeerDependencies:
      - supports-color

  '@opentelemetry/instrumentation-oracledb@0.28.0(@opentelemetry/api@1.9.0)':
    dependencies:
      '@opentelemetry/api': 1.9.0
      '@opentelemetry/instrumentation': 0.202.0(@opentelemetry/api@1.9.0)
      '@opentelemetry/semantic-conventions': 1.36.0
      '@types/oracledb': 6.5.2
    transitivePeerDependencies:
      - supports-color

  '@opentelemetry/instrumentation-pg@0.54.1(@opentelemetry/api@1.9.0)':
    dependencies:
      '@opentelemetry/api': 1.9.0
      '@opentelemetry/core': 2.0.1(@opentelemetry/api@1.9.0)
      '@opentelemetry/instrumentation': 0.202.0(@opentelemetry/api@1.9.0)
      '@opentelemetry/semantic-conventions': 1.36.0
      '@opentelemetry/sql-common': 0.41.0(@opentelemetry/api@1.9.0)
      '@types/pg': 8.15.4
      '@types/pg-pool': 2.0.6
    transitivePeerDependencies:
      - supports-color

  '@opentelemetry/instrumentation-pino@0.49.1(@opentelemetry/api@1.9.0)':
    dependencies:
      '@opentelemetry/api': 1.9.0
      '@opentelemetry/api-logs': 0.202.0
      '@opentelemetry/core': 2.0.1(@opentelemetry/api@1.9.0)
      '@opentelemetry/instrumentation': 0.202.0(@opentelemetry/api@1.9.0)
    transitivePeerDependencies:
      - supports-color

  '@opentelemetry/instrumentation-redis-4@0.49.0(@opentelemetry/api@1.9.0)':
    dependencies:
      '@opentelemetry/api': 1.9.0
      '@opentelemetry/instrumentation': 0.202.0(@opentelemetry/api@1.9.0)
      '@opentelemetry/redis-common': 0.37.0
      '@opentelemetry/semantic-conventions': 1.36.0
    transitivePeerDependencies:
      - supports-color

  '@opentelemetry/instrumentation-redis@0.49.1(@opentelemetry/api@1.9.0)':
    dependencies:
      '@opentelemetry/api': 1.9.0
      '@opentelemetry/instrumentation': 0.202.0(@opentelemetry/api@1.9.0)
      '@opentelemetry/redis-common': 0.37.0
      '@opentelemetry/semantic-conventions': 1.36.0
    transitivePeerDependencies:
      - supports-color

  '@opentelemetry/instrumentation-restify@0.48.2(@opentelemetry/api@1.9.0)':
    dependencies:
      '@opentelemetry/api': 1.9.0
      '@opentelemetry/core': 2.0.1(@opentelemetry/api@1.9.0)
      '@opentelemetry/instrumentation': 0.202.0(@opentelemetry/api@1.9.0)
      '@opentelemetry/semantic-conventions': 1.36.0
    transitivePeerDependencies:
      - supports-color

  '@opentelemetry/instrumentation-router@0.47.0(@opentelemetry/api@1.9.0)':
    dependencies:
      '@opentelemetry/api': 1.9.0
      '@opentelemetry/instrumentation': 0.202.0(@opentelemetry/api@1.9.0)
      '@opentelemetry/semantic-conventions': 1.36.0
    transitivePeerDependencies:
      - supports-color

  '@opentelemetry/instrumentation-runtime-node@0.16.0(@opentelemetry/api@1.9.0)':
    dependencies:
      '@opentelemetry/api': 1.9.0
      '@opentelemetry/instrumentation': 0.202.0(@opentelemetry/api@1.9.0)
    transitivePeerDependencies:
      - supports-color

  '@opentelemetry/instrumentation-socket.io@0.49.0(@opentelemetry/api@1.9.0)':
    dependencies:
      '@opentelemetry/api': 1.9.0
      '@opentelemetry/instrumentation': 0.202.0(@opentelemetry/api@1.9.0)
      '@opentelemetry/semantic-conventions': 1.36.0
    transitivePeerDependencies:
      - supports-color

  '@opentelemetry/instrumentation-tedious@0.21.1(@opentelemetry/api@1.9.0)':
    dependencies:
      '@opentelemetry/api': 1.9.0
      '@opentelemetry/instrumentation': 0.202.0(@opentelemetry/api@1.9.0)
      '@opentelemetry/semantic-conventions': 1.36.0
      '@types/tedious': 4.0.14
    transitivePeerDependencies:
      - supports-color

  '@opentelemetry/instrumentation-undici@0.13.2(@opentelemetry/api@1.9.0)':
    dependencies:
      '@opentelemetry/api': 1.9.0
      '@opentelemetry/core': 2.0.1(@opentelemetry/api@1.9.0)
      '@opentelemetry/instrumentation': 0.202.0(@opentelemetry/api@1.9.0)
    transitivePeerDependencies:
      - supports-color

  '@opentelemetry/instrumentation-winston@0.47.0(@opentelemetry/api@1.9.0)':
    dependencies:
      '@opentelemetry/api': 1.9.0
      '@opentelemetry/api-logs': 0.202.0
      '@opentelemetry/instrumentation': 0.202.0(@opentelemetry/api@1.9.0)
    transitivePeerDependencies:
      - supports-color

  '@opentelemetry/instrumentation@0.202.0(@opentelemetry/api@1.9.0)':
    dependencies:
      '@opentelemetry/api': 1.9.0
      '@opentelemetry/api-logs': 0.202.0
      import-in-the-middle: 1.14.2
      require-in-the-middle: 7.5.2
    transitivePeerDependencies:
      - supports-color

  '@opentelemetry/instrumentation@0.203.0(@opentelemetry/api@1.9.0)':
    dependencies:
      '@opentelemetry/api': 1.9.0
      '@opentelemetry/api-logs': 0.203.0
      import-in-the-middle: 1.14.2
      require-in-the-middle: 7.5.2
    transitivePeerDependencies:
      - supports-color

  '@opentelemetry/otlp-exporter-base@0.202.0(@opentelemetry/api@1.9.0)':
    dependencies:
      '@opentelemetry/api': 1.9.0
      '@opentelemetry/core': 2.0.1(@opentelemetry/api@1.9.0)
      '@opentelemetry/otlp-transformer': 0.202.0(@opentelemetry/api@1.9.0)

  '@opentelemetry/otlp-exporter-base@0.203.0(@opentelemetry/api@1.9.0)':
    dependencies:
      '@opentelemetry/api': 1.9.0
      '@opentelemetry/core': 2.0.1(@opentelemetry/api@1.9.0)
      '@opentelemetry/otlp-transformer': 0.203.0(@opentelemetry/api@1.9.0)

  '@opentelemetry/otlp-exporter-base@0.41.2(@opentelemetry/api@1.9.0)':
    dependencies:
      '@opentelemetry/api': 1.9.0
      '@opentelemetry/core': 1.15.2(@opentelemetry/api@1.9.0)

  '@opentelemetry/otlp-grpc-exporter-base@0.202.0(@opentelemetry/api@1.9.0)':
    dependencies:
      '@grpc/grpc-js': 1.13.4
      '@opentelemetry/api': 1.9.0
      '@opentelemetry/core': 2.0.1(@opentelemetry/api@1.9.0)
      '@opentelemetry/otlp-exporter-base': 0.202.0(@opentelemetry/api@1.9.0)
      '@opentelemetry/otlp-transformer': 0.202.0(@opentelemetry/api@1.9.0)

  '@opentelemetry/otlp-proto-exporter-base@0.41.2(@opentelemetry/api@1.9.0)':
    dependencies:
      '@opentelemetry/api': 1.9.0
      '@opentelemetry/core': 1.15.2(@opentelemetry/api@1.9.0)
      '@opentelemetry/otlp-exporter-base': 0.41.2(@opentelemetry/api@1.9.0)
      protobufjs: 7.5.3

  '@opentelemetry/otlp-transformer@0.202.0(@opentelemetry/api@1.9.0)':
    dependencies:
      '@opentelemetry/api': 1.9.0
      '@opentelemetry/api-logs': 0.202.0
      '@opentelemetry/core': 2.0.1(@opentelemetry/api@1.9.0)
      '@opentelemetry/resources': 2.0.1(@opentelemetry/api@1.9.0)
      '@opentelemetry/sdk-logs': 0.202.0(@opentelemetry/api@1.9.0)
      '@opentelemetry/sdk-metrics': 2.0.1(@opentelemetry/api@1.9.0)
      '@opentelemetry/sdk-trace-base': 2.0.1(@opentelemetry/api@1.9.0)
      protobufjs: 7.5.3

  '@opentelemetry/otlp-transformer@0.203.0(@opentelemetry/api@1.9.0)':
    dependencies:
      '@opentelemetry/api': 1.9.0
      '@opentelemetry/api-logs': 0.203.0
      '@opentelemetry/core': 2.0.1(@opentelemetry/api@1.9.0)
      '@opentelemetry/resources': 2.0.1(@opentelemetry/api@1.9.0)
      '@opentelemetry/sdk-logs': 0.203.0(@opentelemetry/api@1.9.0)
      '@opentelemetry/sdk-metrics': 2.0.1(@opentelemetry/api@1.9.0)
      '@opentelemetry/sdk-trace-base': 2.0.1(@opentelemetry/api@1.9.0)
      protobufjs: 7.5.3

  '@opentelemetry/otlp-transformer@0.41.2(@opentelemetry/api@1.9.0)':
    dependencies:
      '@opentelemetry/api': 1.9.0
      '@opentelemetry/api-logs': 0.41.2
      '@opentelemetry/core': 1.15.2(@opentelemetry/api@1.9.0)
      '@opentelemetry/resources': 1.15.2(@opentelemetry/api@1.9.0)
      '@opentelemetry/sdk-logs': 0.41.2(@opentelemetry/api-logs@0.41.2)(@opentelemetry/api@1.9.0)
      '@opentelemetry/sdk-metrics': 1.15.2(@opentelemetry/api@1.9.0)
      '@opentelemetry/sdk-trace-base': 1.15.2(@opentelemetry/api@1.9.0)

  '@opentelemetry/propagation-utils@0.31.3(@opentelemetry/api@1.9.0)':
    dependencies:
      '@opentelemetry/api': 1.9.0

  '@opentelemetry/propagator-b3@1.30.1(@opentelemetry/api@1.9.0)':
    dependencies:
      '@opentelemetry/api': 1.9.0
      '@opentelemetry/core': 1.30.1(@opentelemetry/api@1.9.0)

  '@opentelemetry/propagator-b3@2.0.1(@opentelemetry/api@1.9.0)':
    dependencies:
      '@opentelemetry/api': 1.9.0
      '@opentelemetry/core': 2.0.1(@opentelemetry/api@1.9.0)

  '@opentelemetry/propagator-jaeger@1.30.1(@opentelemetry/api@1.9.0)':
    dependencies:
      '@opentelemetry/api': 1.9.0
      '@opentelemetry/core': 1.30.1(@opentelemetry/api@1.9.0)

  '@opentelemetry/propagator-jaeger@2.0.1(@opentelemetry/api@1.9.0)':
    dependencies:
      '@opentelemetry/api': 1.9.0
      '@opentelemetry/core': 2.0.1(@opentelemetry/api@1.9.0)

  '@opentelemetry/redis-common@0.37.0': {}

  '@opentelemetry/redis-common@0.38.0': {}

  '@opentelemetry/resource-detector-alibaba-cloud@0.31.3(@opentelemetry/api@1.9.0)':
    dependencies:
      '@opentelemetry/api': 1.9.0
      '@opentelemetry/core': 2.0.1(@opentelemetry/api@1.9.0)
      '@opentelemetry/resources': 2.0.1(@opentelemetry/api@1.9.0)
      '@opentelemetry/semantic-conventions': 1.36.0

  '@opentelemetry/resource-detector-aws@2.3.0(@opentelemetry/api@1.9.0)':
    dependencies:
      '@opentelemetry/api': 1.9.0
      '@opentelemetry/core': 2.0.1(@opentelemetry/api@1.9.0)
      '@opentelemetry/resources': 2.0.1(@opentelemetry/api@1.9.0)
      '@opentelemetry/semantic-conventions': 1.36.0

  '@opentelemetry/resource-detector-azure@0.9.0(@opentelemetry/api@1.9.0)':
    dependencies:
      '@opentelemetry/api': 1.9.0
      '@opentelemetry/core': 2.0.1(@opentelemetry/api@1.9.0)
      '@opentelemetry/resources': 2.0.1(@opentelemetry/api@1.9.0)
      '@opentelemetry/semantic-conventions': 1.36.0

  '@opentelemetry/resource-detector-container@0.7.3(@opentelemetry/api@1.9.0)':
    dependencies:
      '@opentelemetry/api': 1.9.0
      '@opentelemetry/core': 2.0.1(@opentelemetry/api@1.9.0)
      '@opentelemetry/resources': 2.0.1(@opentelemetry/api@1.9.0)
      '@opentelemetry/semantic-conventions': 1.36.0

  '@opentelemetry/resource-detector-gcp@0.36.0(@opentelemetry/api@1.9.0)':
    dependencies:
      '@opentelemetry/api': 1.9.0
      '@opentelemetry/core': 2.0.1(@opentelemetry/api@1.9.0)
      '@opentelemetry/resources': 2.0.1(@opentelemetry/api@1.9.0)
      '@opentelemetry/semantic-conventions': 1.36.0
      gcp-metadata: 6.1.1
    transitivePeerDependencies:
      - encoding
      - supports-color

  '@opentelemetry/resources@1.15.2(@opentelemetry/api@1.9.0)':
    dependencies:
      '@opentelemetry/api': 1.9.0
      '@opentelemetry/core': 1.15.2(@opentelemetry/api@1.9.0)
      '@opentelemetry/semantic-conventions': 1.15.2

  '@opentelemetry/resources@1.30.1(@opentelemetry/api@1.9.0)':
    dependencies:
      '@opentelemetry/api': 1.9.0
      '@opentelemetry/core': 1.30.1(@opentelemetry/api@1.9.0)
      '@opentelemetry/semantic-conventions': 1.28.0

  '@opentelemetry/resources@2.0.1(@opentelemetry/api@1.9.0)':
    dependencies:
      '@opentelemetry/api': 1.9.0
      '@opentelemetry/core': 2.0.1(@opentelemetry/api@1.9.0)
      '@opentelemetry/semantic-conventions': 1.36.0

  '@opentelemetry/sdk-logs@0.202.0(@opentelemetry/api@1.9.0)':
    dependencies:
      '@opentelemetry/api': 1.9.0
      '@opentelemetry/api-logs': 0.202.0
      '@opentelemetry/core': 2.0.1(@opentelemetry/api@1.9.0)
      '@opentelemetry/resources': 2.0.1(@opentelemetry/api@1.9.0)

  '@opentelemetry/sdk-logs@0.203.0(@opentelemetry/api@1.9.0)':
    dependencies:
      '@opentelemetry/api': 1.9.0
      '@opentelemetry/api-logs': 0.203.0
      '@opentelemetry/core': 2.0.1(@opentelemetry/api@1.9.0)
      '@opentelemetry/resources': 2.0.1(@opentelemetry/api@1.9.0)

  '@opentelemetry/sdk-logs@0.41.2(@opentelemetry/api-logs@0.41.2)(@opentelemetry/api@1.9.0)':
    dependencies:
      '@opentelemetry/api': 1.9.0
      '@opentelemetry/api-logs': 0.41.2
      '@opentelemetry/core': 1.15.2(@opentelemetry/api@1.9.0)
      '@opentelemetry/resources': 1.15.2(@opentelemetry/api@1.9.0)

  '@opentelemetry/sdk-metrics@1.15.2(@opentelemetry/api@1.9.0)':
    dependencies:
      '@opentelemetry/api': 1.9.0
      '@opentelemetry/core': 1.15.2(@opentelemetry/api@1.9.0)
      '@opentelemetry/resources': 1.15.2(@opentelemetry/api@1.9.0)
      lodash.merge: 4.6.2

  '@opentelemetry/sdk-metrics@2.0.1(@opentelemetry/api@1.9.0)':
    dependencies:
      '@opentelemetry/api': 1.9.0
      '@opentelemetry/core': 2.0.1(@opentelemetry/api@1.9.0)
      '@opentelemetry/resources': 2.0.1(@opentelemetry/api@1.9.0)

  '@opentelemetry/sdk-node@0.202.0(@opentelemetry/api@1.9.0)':
    dependencies:
      '@opentelemetry/api': 1.9.0
      '@opentelemetry/api-logs': 0.202.0
      '@opentelemetry/core': 2.0.1(@opentelemetry/api@1.9.0)
      '@opentelemetry/exporter-logs-otlp-grpc': 0.202.0(@opentelemetry/api@1.9.0)
      '@opentelemetry/exporter-logs-otlp-http': 0.202.0(@opentelemetry/api@1.9.0)
      '@opentelemetry/exporter-logs-otlp-proto': 0.202.0(@opentelemetry/api@1.9.0)
      '@opentelemetry/exporter-metrics-otlp-grpc': 0.202.0(@opentelemetry/api@1.9.0)
      '@opentelemetry/exporter-metrics-otlp-http': 0.202.0(@opentelemetry/api@1.9.0)
      '@opentelemetry/exporter-metrics-otlp-proto': 0.202.0(@opentelemetry/api@1.9.0)
      '@opentelemetry/exporter-prometheus': 0.202.0(@opentelemetry/api@1.9.0)
      '@opentelemetry/exporter-trace-otlp-grpc': 0.202.0(@opentelemetry/api@1.9.0)
      '@opentelemetry/exporter-trace-otlp-http': 0.202.0(@opentelemetry/api@1.9.0)
      '@opentelemetry/exporter-trace-otlp-proto': 0.202.0(@opentelemetry/api@1.9.0)
      '@opentelemetry/exporter-zipkin': 2.0.1(@opentelemetry/api@1.9.0)
      '@opentelemetry/instrumentation': 0.202.0(@opentelemetry/api@1.9.0)
      '@opentelemetry/propagator-b3': 2.0.1(@opentelemetry/api@1.9.0)
      '@opentelemetry/propagator-jaeger': 2.0.1(@opentelemetry/api@1.9.0)
      '@opentelemetry/resources': 2.0.1(@opentelemetry/api@1.9.0)
      '@opentelemetry/sdk-logs': 0.202.0(@opentelemetry/api@1.9.0)
      '@opentelemetry/sdk-metrics': 2.0.1(@opentelemetry/api@1.9.0)
      '@opentelemetry/sdk-trace-base': 2.0.1(@opentelemetry/api@1.9.0)
      '@opentelemetry/sdk-trace-node': 2.0.1(@opentelemetry/api@1.9.0)
      '@opentelemetry/semantic-conventions': 1.36.0
    transitivePeerDependencies:
      - supports-color

  '@opentelemetry/sdk-trace-base@1.15.2(@opentelemetry/api@1.9.0)':
    dependencies:
      '@opentelemetry/api': 1.9.0
      '@opentelemetry/core': 1.15.2(@opentelemetry/api@1.9.0)
      '@opentelemetry/resources': 1.15.2(@opentelemetry/api@1.9.0)
      '@opentelemetry/semantic-conventions': 1.15.2

  '@opentelemetry/sdk-trace-base@1.30.1(@opentelemetry/api@1.9.0)':
    dependencies:
      '@opentelemetry/api': 1.9.0
      '@opentelemetry/core': 1.30.1(@opentelemetry/api@1.9.0)
      '@opentelemetry/resources': 1.30.1(@opentelemetry/api@1.9.0)
      '@opentelemetry/semantic-conventions': 1.28.0

  '@opentelemetry/sdk-trace-base@2.0.1(@opentelemetry/api@1.9.0)':
    dependencies:
      '@opentelemetry/api': 1.9.0
      '@opentelemetry/core': 2.0.1(@opentelemetry/api@1.9.0)
      '@opentelemetry/resources': 2.0.1(@opentelemetry/api@1.9.0)
      '@opentelemetry/semantic-conventions': 1.36.0

  '@opentelemetry/sdk-trace-node@1.30.1(@opentelemetry/api@1.9.0)':
    dependencies:
      '@opentelemetry/api': 1.9.0
      '@opentelemetry/context-async-hooks': 1.30.1(@opentelemetry/api@1.9.0)
      '@opentelemetry/core': 1.30.1(@opentelemetry/api@1.9.0)
      '@opentelemetry/propagator-b3': 1.30.1(@opentelemetry/api@1.9.0)
      '@opentelemetry/propagator-jaeger': 1.30.1(@opentelemetry/api@1.9.0)
      '@opentelemetry/sdk-trace-base': 1.30.1(@opentelemetry/api@1.9.0)
      semver: 7.7.2

  '@opentelemetry/sdk-trace-node@2.0.1(@opentelemetry/api@1.9.0)':
    dependencies:
      '@opentelemetry/api': 1.9.0
      '@opentelemetry/context-async-hooks': 2.0.1(@opentelemetry/api@1.9.0)
      '@opentelemetry/core': 2.0.1(@opentelemetry/api@1.9.0)
      '@opentelemetry/sdk-trace-base': 2.0.1(@opentelemetry/api@1.9.0)

  '@opentelemetry/semantic-conventions@1.15.2': {}

  '@opentelemetry/semantic-conventions@1.28.0': {}

  '@opentelemetry/semantic-conventions@1.36.0': {}

  '@opentelemetry/sql-common@0.41.0(@opentelemetry/api@1.9.0)':
    dependencies:
      '@opentelemetry/api': 1.9.0
      '@opentelemetry/core': 2.0.1(@opentelemetry/api@1.9.0)

  '@pkgjs/parseargs@0.11.0':
    optional: true

  '@protobufjs/aspromise@1.1.2': {}

  '@protobufjs/base64@1.1.2': {}

  '@protobufjs/codegen@2.0.4': {}

  '@protobufjs/eventemitter@1.1.0': {}

  '@protobufjs/fetch@1.1.0':
    dependencies:
      '@protobufjs/aspromise': 1.1.2
      '@protobufjs/inquire': 1.1.0

  '@protobufjs/float@1.0.2': {}

  '@protobufjs/inquire@1.1.0': {}

  '@protobufjs/path@1.1.2': {}

  '@protobufjs/pool@1.1.0': {}

  '@protobufjs/utf8@1.1.0': {}

  '@rollup/rollup-android-arm-eabi@4.44.2':
    optional: true

  '@rollup/rollup-android-arm64@4.44.2':
    optional: true

  '@rollup/rollup-darwin-arm64@4.44.2':
    optional: true

  '@rollup/rollup-darwin-x64@4.44.2':
    optional: true

  '@rollup/rollup-freebsd-arm64@4.44.2':
    optional: true

  '@rollup/rollup-freebsd-x64@4.44.2':
    optional: true

  '@rollup/rollup-linux-arm-gnueabihf@4.44.2':
    optional: true

  '@rollup/rollup-linux-arm-musleabihf@4.44.2':
    optional: true

  '@rollup/rollup-linux-arm64-gnu@4.44.2':
    optional: true

  '@rollup/rollup-linux-arm64-musl@4.44.2':
    optional: true

  '@rollup/rollup-linux-loongarch64-gnu@4.44.2':
    optional: true

  '@rollup/rollup-linux-powerpc64le-gnu@4.44.2':
    optional: true

  '@rollup/rollup-linux-riscv64-gnu@4.44.2':
    optional: true

  '@rollup/rollup-linux-riscv64-musl@4.44.2':
    optional: true

  '@rollup/rollup-linux-s390x-gnu@4.44.2':
    optional: true

  '@rollup/rollup-linux-x64-gnu@4.44.2':
    optional: true

  '@rollup/rollup-linux-x64-musl@4.44.2':
    optional: true

  '@rollup/rollup-win32-arm64-msvc@4.44.2':
    optional: true

  '@rollup/rollup-win32-ia32-msvc@4.44.2':
    optional: true

  '@rollup/rollup-win32-x64-msvc@4.44.2':
    optional: true

  '@standard-schema/spec@1.0.0': {}

  '@swc/helpers@0.5.15':
    dependencies:
      tslib: 2.8.1

  '@types/aws-lambda@8.10.150': {}

  '@types/body-parser@1.19.6':
    dependencies:
      '@types/connect': 3.4.38
      '@types/node': 22.16.2

  '@types/bunyan@1.8.11':
    dependencies:
      '@types/node': 22.16.2

  '@types/chai@5.2.2':
    dependencies:
      '@types/deep-eql': 4.0.2

  '@types/connect@3.4.38':
    dependencies:
      '@types/node': 22.16.2

  '@types/deep-eql@4.0.2': {}

  '@types/diff-match-patch@1.0.36': {}

  '@types/estree@1.0.8': {}

  '@types/express-serve-static-core@4.19.6':
    dependencies:
      '@types/node': 22.16.2
      '@types/qs': 6.14.0
      '@types/range-parser': 1.2.7
      '@types/send': 0.17.5

  '@types/express@4.17.23':
    dependencies:
      '@types/body-parser': 1.19.6
      '@types/express-serve-static-core': 4.19.6
      '@types/qs': 6.14.0
      '@types/serve-static': 1.15.8

  '@types/http-errors@2.0.5': {}

  '@types/json-schema@7.0.15': {}

  '@types/memcached@2.2.10':
    dependencies:
      '@types/node': 22.16.2

  '@types/mime@1.3.5': {}

  '@types/mysql@2.15.27':
    dependencies:
      '@types/node': 22.16.2

  '@types/node@20.19.7':
    dependencies:
      undici-types: 6.21.0

  '@types/node@22.16.2':
    dependencies:
      undici-types: 6.21.0

  '@types/nunjucks@3.2.6': {}

  '@types/oracledb@6.5.2':
    dependencies:
      '@types/node': 22.16.2

  '@types/pg-pool@2.0.6':
    dependencies:
      '@types/pg': 8.15.4

  '@types/pg@8.15.4':
    dependencies:
      '@types/node': 22.16.2
      pg-protocol: 1.10.3
      pg-types: 2.2.0

  '@types/prop-types@15.7.15': {}

  '@types/qs@6.14.0': {}

  '@types/range-parser@1.2.7': {}

  '@types/react@18.2.8':
    dependencies:
      '@types/prop-types': 15.7.15
      '@types/scheduler': 0.26.0
      csstype: 3.1.3

  '@types/scheduler@0.26.0': {}

  '@types/send@0.17.5':
    dependencies:
      '@types/mime': 1.3.5
      '@types/node': 22.16.2

  '@types/serve-static@1.15.8':
    dependencies:
      '@types/http-errors': 2.0.5
      '@types/node': 22.16.2
      '@types/send': 0.17.5

  '@types/tedious@4.0.14':
    dependencies:
      '@types/node': 22.16.2

  '@typescript-eslint/eslint-plugin@8.36.0(@typescript-eslint/parser@8.36.0(eslint@9.30.1)(typescript@5.8.3))(eslint@9.30.1)(typescript@5.8.3)':
    dependencies:
      '@eslint-community/regexpp': 4.12.1
      '@typescript-eslint/parser': 8.36.0(eslint@9.30.1)(typescript@5.8.3)
      '@typescript-eslint/scope-manager': 8.36.0
      '@typescript-eslint/type-utils': 8.36.0(eslint@9.30.1)(typescript@5.8.3)
      '@typescript-eslint/utils': 8.36.0(eslint@9.30.1)(typescript@5.8.3)
      '@typescript-eslint/visitor-keys': 8.36.0
      eslint: 9.30.1
      graphemer: 1.4.0
      ignore: 7.0.5
      natural-compare: 1.4.0
      ts-api-utils: 2.1.0(typescript@5.8.3)
      typescript: 5.8.3
    transitivePeerDependencies:
      - supports-color

  '@typescript-eslint/parser@8.36.0(eslint@9.30.1)(typescript@5.8.3)':
    dependencies:
      '@typescript-eslint/scope-manager': 8.36.0
      '@typescript-eslint/types': 8.36.0
      '@typescript-eslint/typescript-estree': 8.36.0(typescript@5.8.3)
      '@typescript-eslint/visitor-keys': 8.36.0
      debug: 4.4.1
      eslint: 9.30.1
      typescript: 5.8.3
    transitivePeerDependencies:
      - supports-color

  '@typescript-eslint/project-service@8.36.0(typescript@5.8.3)':
    dependencies:
      '@typescript-eslint/tsconfig-utils': 8.36.0(typescript@5.8.3)
      '@typescript-eslint/types': 8.36.0
      debug: 4.4.1
      typescript: 5.8.3
    transitivePeerDependencies:
      - supports-color

  '@typescript-eslint/scope-manager@8.36.0':
    dependencies:
      '@typescript-eslint/types': 8.36.0
      '@typescript-eslint/visitor-keys': 8.36.0

  '@typescript-eslint/tsconfig-utils@8.36.0(typescript@5.8.3)':
    dependencies:
      typescript: 5.8.3

  '@typescript-eslint/type-utils@8.36.0(eslint@9.30.1)(typescript@5.8.3)':
    dependencies:
      '@typescript-eslint/typescript-estree': 8.36.0(typescript@5.8.3)
      '@typescript-eslint/utils': 8.36.0(eslint@9.30.1)(typescript@5.8.3)
      debug: 4.4.1
      eslint: 9.30.1
      ts-api-utils: 2.1.0(typescript@5.8.3)
      typescript: 5.8.3
    transitivePeerDependencies:
      - supports-color

  '@typescript-eslint/types@8.36.0': {}

  '@typescript-eslint/typescript-estree@8.36.0(typescript@5.8.3)':
    dependencies:
      '@typescript-eslint/project-service': 8.36.0(typescript@5.8.3)
      '@typescript-eslint/tsconfig-utils': 8.36.0(typescript@5.8.3)
      '@typescript-eslint/types': 8.36.0
      '@typescript-eslint/visitor-keys': 8.36.0
      debug: 4.4.1
      fast-glob: 3.3.3
      is-glob: 4.0.3
      minimatch: 9.0.5
      semver: 7.7.2
      ts-api-utils: 2.1.0(typescript@5.8.3)
      typescript: 5.8.3
    transitivePeerDependencies:
      - supports-color

  '@typescript-eslint/utils@8.36.0(eslint@9.30.1)(typescript@5.8.3)':
    dependencies:
      '@eslint-community/eslint-utils': 4.7.0(eslint@9.30.1)
      '@typescript-eslint/scope-manager': 8.36.0
      '@typescript-eslint/types': 8.36.0
      '@typescript-eslint/typescript-estree': 8.36.0(typescript@5.8.3)
      eslint: 9.30.1
      typescript: 5.8.3
    transitivePeerDependencies:
      - supports-color

  '@typescript-eslint/visitor-keys@8.36.0':
    dependencies:
      '@typescript-eslint/types': 8.36.0
      eslint-visitor-keys: 4.2.1

  '@vitest/coverage-v8@3.2.4(vitest@3.2.4(@types/node@22.16.2)(tsx@4.20.3))':
    dependencies:
      '@ampproject/remapping': 2.3.0
      '@bcoe/v8-coverage': 1.0.2
      ast-v8-to-istanbul: 0.3.3
      debug: 4.4.1
      istanbul-lib-coverage: 3.2.2
      istanbul-lib-report: 3.0.1
      istanbul-lib-source-maps: 5.0.6
      istanbul-reports: 3.1.7
      magic-string: 0.30.17
      magicast: 0.3.5
      std-env: 3.9.0
      test-exclude: 7.0.1
      tinyrainbow: 2.0.0
      vitest: 3.2.4(@types/node@22.16.2)(tsx@4.20.3)
    transitivePeerDependencies:
      - supports-color

  '@vitest/expect@3.2.4':
    dependencies:
      '@types/chai': 5.2.2
      '@vitest/spy': 3.2.4
      '@vitest/utils': 3.2.4
      chai: 5.2.1
      tinyrainbow: 2.0.0

  '@vitest/mocker@3.2.4(vite@7.0.4(@types/node@22.16.2)(tsx@4.20.3))':
    dependencies:
      '@vitest/spy': 3.2.4
      estree-walker: 3.0.3
      magic-string: 0.30.17
    optionalDependencies:
      vite: 7.0.4(@types/node@22.16.2)(tsx@4.20.3)

  '@vitest/pretty-format@3.2.4':
    dependencies:
      tinyrainbow: 2.0.0

  '@vitest/runner@3.2.4':
    dependencies:
      '@vitest/utils': 3.2.4
      pathe: 2.0.3
      strip-literal: 3.0.0

  '@vitest/snapshot@3.2.4':
    dependencies:
      '@vitest/pretty-format': 3.2.4
      magic-string: 0.30.17
      pathe: 2.0.3

  '@vitest/spy@3.2.4':
    dependencies:
      tinyspy: 4.0.3

  '@vitest/utils@3.2.4':
    dependencies:
      '@vitest/pretty-format': 3.2.4
      loupe: 3.1.4
      tinyrainbow: 2.0.0

  accepts@2.0.0:
    dependencies:
      mime-types: 3.0.1
      negotiator: 1.0.0

  acorn-import-attributes@1.9.5(acorn@8.15.0):
    dependencies:
      acorn: 8.15.0

  acorn-jsx@5.3.2(acorn@8.15.0):
    dependencies:
      acorn: 8.15.0

  acorn@8.15.0: {}

  agent-base@7.1.4: {}

  ai@4.3.17(react@18.3.1)(zod@3.25.76):
    dependencies:
      '@ai-sdk/provider': 1.1.3
      '@ai-sdk/provider-utils': 2.2.8(zod@3.25.76)
      '@ai-sdk/react': 1.2.12(react@18.3.1)(zod@3.25.76)
      '@ai-sdk/ui-utils': 1.2.11(zod@3.25.76)
      '@opentelemetry/api': 1.9.0
      jsondiffpatch: 0.6.0
      zod: 3.25.76
    optionalDependencies:
      react: 18.3.1

  ai@4.3.17(react@19.1.0)(zod@3.25.76):
    dependencies:
      '@ai-sdk/provider': 1.1.3
      '@ai-sdk/provider-utils': 2.2.8(zod@3.25.76)
      '@ai-sdk/react': 1.2.12(react@19.1.0)(zod@3.25.76)
      '@ai-sdk/ui-utils': 1.2.11(zod@3.25.76)
      '@opentelemetry/api': 1.9.0
      jsondiffpatch: 0.6.0
      zod: 3.25.76
    optionalDependencies:
      react: 19.1.0

<<<<<<< HEAD
  ai@5.0.0(zod@3.25.76):
    dependencies:
      '@ai-sdk/gateway': 1.0.0(zod@3.25.76)
      '@ai-sdk/provider': 2.0.0
      '@ai-sdk/provider-utils': 3.0.0(zod@3.25.76)
=======
  ai@4.3.19(react@19.1.0)(zod@3.25.76):
    dependencies:
      '@ai-sdk/provider': 1.1.3
      '@ai-sdk/provider-utils': 2.2.8(zod@3.25.76)
      '@ai-sdk/react': 1.2.12(react@19.1.0)(zod@3.25.76)
      '@ai-sdk/ui-utils': 1.2.11(zod@3.25.76)
>>>>>>> 6816a91a
      '@opentelemetry/api': 1.9.0
      jsondiffpatch: 0.6.0
      zod: 3.25.76
    optionalDependencies:
      react: 19.1.0

  ai@5.0.0-beta.24(zod@3.25.76):
    dependencies:
      '@ai-sdk/gateway': 1.0.0-beta.10(zod@3.25.76)
      '@ai-sdk/provider': 2.0.0-beta.1
      '@ai-sdk/provider-utils': 3.0.0-beta.5(zod@3.25.76)
      '@opentelemetry/api': 1.9.0
      zod: 3.25.76

  ai@5.0.0-beta.25(zod@3.25.76):
    dependencies:
      '@ai-sdk/gateway': 1.0.0-beta.11(zod@3.25.76)
      '@ai-sdk/provider': 2.0.0-beta.1
      '@ai-sdk/provider-utils': 3.0.0-beta.5(zod@3.25.76)
      '@opentelemetry/api': 1.9.0
      zod: 3.25.76

  ai@5.0.0-beta.28(zod@3.25.76):
    dependencies:
      '@ai-sdk/gateway': 1.0.0-beta.14(zod@3.25.76)
      '@ai-sdk/provider': 2.0.0-beta.1
      '@ai-sdk/provider-utils': 3.0.0-beta.6(zod@3.25.76)
      '@opentelemetry/api': 1.9.0
      zod: 3.25.76

  ajv@6.12.6:
    dependencies:
      fast-deep-equal: 3.1.3
      fast-json-stable-stringify: 2.1.0
      json-schema-traverse: 0.4.1
      uri-js: 4.4.1

  ajv@8.12.0:
    dependencies:
      fast-deep-equal: 3.1.3
      json-schema-traverse: 1.0.0
      require-from-string: 2.0.2
      uri-js: 4.4.1

  ansi-color@0.2.1: {}

  ansi-regex@5.0.1: {}

  ansi-regex@6.1.0: {}

  ansi-styles@4.3.0:
    dependencies:
      color-convert: 2.0.1

  ansi-styles@6.2.1: {}

  any-promise@1.3.0: {}

  argparse@2.0.1: {}

  assertion-error@2.0.1: {}

  ast-v8-to-istanbul@0.3.3:
    dependencies:
      '@jridgewell/trace-mapping': 0.3.29
      estree-walker: 3.0.3
      js-tokens: 9.0.1

  balanced-match@1.0.2: {}

  bignumber.js@9.3.0: {}

  body-parser@2.2.0:
    dependencies:
      bytes: 3.1.2
      content-type: 1.0.5
      debug: 4.4.1
      http-errors: 2.0.0
      iconv-lite: 0.6.3
      on-finished: 2.4.1
      qs: 6.14.0
      raw-body: 3.0.0
      type-is: 2.0.1
    transitivePeerDependencies:
      - supports-color

  brace-expansion@1.1.12:
    dependencies:
      balanced-match: 1.0.2
      concat-map: 0.0.1

  brace-expansion@2.0.2:
    dependencies:
      balanced-match: 1.0.2

  braces@3.0.3:
    dependencies:
      fill-range: 7.1.1

  bufrw@1.4.0:
    dependencies:
      ansi-color: 0.2.1
      error: 7.0.2
      hexer: 1.5.0
      xtend: 4.0.2

  bundle-require@5.1.0(esbuild@0.25.6):
    dependencies:
      esbuild: 0.25.6
      load-tsconfig: 0.2.5

  bytes@3.1.2: {}

  cac@6.7.14: {}

  call-bind-apply-helpers@1.0.2:
    dependencies:
      es-errors: 1.3.0
      function-bind: 1.1.2

  call-bound@1.0.4:
    dependencies:
      call-bind-apply-helpers: 1.0.2
      get-intrinsic: 1.3.0

  callsites@3.1.0: {}

  caniuse-lite@1.0.30001727: {}

  chai@5.2.1:
    dependencies:
      assertion-error: 2.0.1
      check-error: 2.1.1
      deep-eql: 5.0.2
      loupe: 3.1.4
      pathval: 2.0.1

  chalk@4.1.2:
    dependencies:
      ansi-styles: 4.3.0
      supports-color: 7.2.0

  chalk@5.4.1: {}

  check-error@2.1.1: {}

  chokidar@4.0.3:
    dependencies:
      readdirp: 4.1.2

  cjs-module-lexer@1.4.3: {}

  client-only@0.0.1: {}

  cliui@8.0.1:
    dependencies:
      string-width: 4.2.3
      strip-ansi: 6.0.1
      wrap-ansi: 7.0.0

  color-convert@2.0.1:
    dependencies:
      color-name: 1.1.4

  color-name@1.1.4: {}

  color-string@1.9.1:
    dependencies:
      color-name: 1.1.4
      simple-swizzle: 0.2.2
    optional: true

  color@4.2.3:
    dependencies:
      color-convert: 2.0.1
      color-string: 1.9.1
    optional: true

  commander@4.1.1: {}

  concat-map@0.0.1: {}

  confbox@0.1.8: {}

  consola@3.4.2: {}

  content-disposition@1.0.0:
    dependencies:
      safe-buffer: 5.2.1

  content-type@1.0.5: {}

  cookie-signature@1.2.2: {}

  cookie@0.7.2: {}

  cross-spawn@7.0.6:
    dependencies:
      path-key: 3.1.1
      shebang-command: 2.0.0
      which: 2.0.2

  csstype@3.1.3: {}

  debug@4.4.1:
    dependencies:
      ms: 2.1.3

  deep-eql@5.0.2: {}

  deep-is@0.1.4: {}

  depd@2.0.0: {}

  dequal@2.0.3: {}

  detect-libc@2.0.4:
    optional: true

  diff-match-patch@1.0.5: {}

  dotenv@16.0.3: {}

  dotenv@17.2.0: {}

  dunder-proto@1.0.1:
    dependencies:
      call-bind-apply-helpers: 1.0.2
      es-errors: 1.3.0
      gopd: 1.2.0

  eastasianwidth@0.2.0: {}

  ee-first@1.1.1: {}

  emoji-regex@8.0.0: {}

  emoji-regex@9.2.2: {}

  encodeurl@2.0.0: {}

  error@7.0.2:
    dependencies:
      string-template: 0.2.1
      xtend: 4.0.2

  es-define-property@1.0.1: {}

  es-errors@1.3.0: {}

  es-module-lexer@1.7.0: {}

  es-object-atoms@1.1.1:
    dependencies:
      es-errors: 1.3.0

  esbuild@0.25.6:
    optionalDependencies:
      '@esbuild/aix-ppc64': 0.25.6
      '@esbuild/android-arm': 0.25.6
      '@esbuild/android-arm64': 0.25.6
      '@esbuild/android-x64': 0.25.6
      '@esbuild/darwin-arm64': 0.25.6
      '@esbuild/darwin-x64': 0.25.6
      '@esbuild/freebsd-arm64': 0.25.6
      '@esbuild/freebsd-x64': 0.25.6
      '@esbuild/linux-arm': 0.25.6
      '@esbuild/linux-arm64': 0.25.6
      '@esbuild/linux-ia32': 0.25.6
      '@esbuild/linux-loong64': 0.25.6
      '@esbuild/linux-mips64el': 0.25.6
      '@esbuild/linux-ppc64': 0.25.6
      '@esbuild/linux-riscv64': 0.25.6
      '@esbuild/linux-s390x': 0.25.6
      '@esbuild/linux-x64': 0.25.6
      '@esbuild/netbsd-arm64': 0.25.6
      '@esbuild/netbsd-x64': 0.25.6
      '@esbuild/openbsd-arm64': 0.25.6
      '@esbuild/openbsd-x64': 0.25.6
      '@esbuild/openharmony-arm64': 0.25.6
      '@esbuild/sunos-x64': 0.25.6
      '@esbuild/win32-arm64': 0.25.6
      '@esbuild/win32-ia32': 0.25.6
      '@esbuild/win32-x64': 0.25.6

  escalade@3.2.0: {}

  escape-html@1.0.3: {}

  escape-string-regexp@4.0.0: {}

  eslint-config-prettier@9.1.0(eslint@9.30.1):
    dependencies:
      eslint: 9.30.1

  eslint-plugin-tsdoc@0.4.0:
    dependencies:
      '@microsoft/tsdoc': 0.15.1
      '@microsoft/tsdoc-config': 0.17.1

  eslint-plugin-turbo@2.5.4(eslint@9.30.1)(turbo@2.5.4):
    dependencies:
      dotenv: 16.0.3
      eslint: 9.30.1
      turbo: 2.5.4

  eslint-scope@8.4.0:
    dependencies:
      esrecurse: 4.3.0
      estraverse: 5.3.0

  eslint-visitor-keys@3.4.3: {}

  eslint-visitor-keys@4.2.1: {}

  eslint@9.30.1:
    dependencies:
      '@eslint-community/eslint-utils': 4.7.0(eslint@9.30.1)
      '@eslint-community/regexpp': 4.12.1
      '@eslint/config-array': 0.21.0
      '@eslint/config-helpers': 0.3.0
      '@eslint/core': 0.14.0
      '@eslint/eslintrc': 3.3.1
      '@eslint/js': 9.30.1
      '@eslint/plugin-kit': 0.3.3
      '@humanfs/node': 0.16.6
      '@humanwhocodes/module-importer': 1.0.1
      '@humanwhocodes/retry': 0.4.3
      '@types/estree': 1.0.8
      '@types/json-schema': 7.0.15
      ajv: 6.12.6
      chalk: 4.1.2
      cross-spawn: 7.0.6
      debug: 4.4.1
      escape-string-regexp: 4.0.0
      eslint-scope: 8.4.0
      eslint-visitor-keys: 4.2.1
      espree: 10.4.0
      esquery: 1.6.0
      esutils: 2.0.3
      fast-deep-equal: 3.1.3
      file-entry-cache: 8.0.0
      find-up: 5.0.0
      glob-parent: 6.0.2
      ignore: 5.3.2
      imurmurhash: 0.1.4
      is-glob: 4.0.3
      json-stable-stringify-without-jsonify: 1.0.1
      lodash.merge: 4.6.2
      minimatch: 3.1.2
      natural-compare: 1.4.0
      optionator: 0.9.4
    transitivePeerDependencies:
      - supports-color

  espree@10.4.0:
    dependencies:
      acorn: 8.15.0
      acorn-jsx: 5.3.2(acorn@8.15.0)
      eslint-visitor-keys: 4.2.1

  esquery@1.6.0:
    dependencies:
      estraverse: 5.3.0

  esrecurse@4.3.0:
    dependencies:
      estraverse: 5.3.0

  estraverse@5.3.0: {}

  estree-walker@3.0.3:
    dependencies:
      '@types/estree': 1.0.8

  esutils@2.0.3: {}

  etag@1.8.1: {}

  eventsource-parser@3.0.3: {}

  expect-type@1.2.2: {}

  express@5.1.0:
    dependencies:
      accepts: 2.0.0
      body-parser: 2.2.0
      content-disposition: 1.0.0
      content-type: 1.0.5
      cookie: 0.7.2
      cookie-signature: 1.2.2
      debug: 4.4.1
      encodeurl: 2.0.0
      escape-html: 1.0.3
      etag: 1.8.1
      finalhandler: 2.1.0
      fresh: 2.0.0
      http-errors: 2.0.0
      merge-descriptors: 2.0.0
      mime-types: 3.0.1
      on-finished: 2.4.1
      once: 1.4.0
      parseurl: 1.3.3
      proxy-addr: 2.0.7
      qs: 6.14.0
      range-parser: 1.2.1
      router: 2.2.0
      send: 1.2.0
      serve-static: 2.2.0
      statuses: 2.0.2
      type-is: 2.0.1
      vary: 1.1.2
    transitivePeerDependencies:
      - supports-color

  extend@3.0.2: {}

  fast-deep-equal@3.1.3: {}

  fast-glob@3.3.3:
    dependencies:
      '@nodelib/fs.stat': 2.0.5
      '@nodelib/fs.walk': 1.2.8
      glob-parent: 5.1.2
      merge2: 1.4.1
      micromatch: 4.0.8

  fast-json-stable-stringify@2.1.0: {}

  fast-levenshtein@2.0.6: {}

  fastq@1.19.1:
    dependencies:
      reusify: 1.1.0

  fdir@6.4.6(picomatch@4.0.2):
    optionalDependencies:
      picomatch: 4.0.2

  file-entry-cache@8.0.0:
    dependencies:
      flat-cache: 4.0.1

  fill-range@7.1.1:
    dependencies:
      to-regex-range: 5.0.1

  finalhandler@2.1.0:
    dependencies:
      debug: 4.4.1
      encodeurl: 2.0.0
      escape-html: 1.0.3
      on-finished: 2.4.1
      parseurl: 1.3.3
      statuses: 2.0.2
    transitivePeerDependencies:
      - supports-color

  find-up@5.0.0:
    dependencies:
      locate-path: 6.0.0
      path-exists: 4.0.0

  fix-dts-default-cjs-exports@1.0.1:
    dependencies:
      magic-string: 0.30.17
      mlly: 1.7.4
      rollup: 4.44.2

  flat-cache@4.0.1:
    dependencies:
      flatted: 3.3.3
      keyv: 4.5.4

  flatted@3.3.3: {}

  foreground-child@3.3.1:
    dependencies:
      cross-spawn: 7.0.6
      signal-exit: 4.1.0

  forwarded-parse@2.1.2: {}

  forwarded@0.2.0: {}

  fresh@2.0.0: {}

  fsevents@2.3.3:
    optional: true

  function-bind@1.1.2: {}

  gaxios@6.7.1:
    dependencies:
      extend: 3.0.2
      https-proxy-agent: 7.0.6
      is-stream: 2.0.1
      node-fetch: 2.7.0
      uuid: 9.0.1
    transitivePeerDependencies:
      - encoding
      - supports-color

  gcp-metadata@6.1.1:
    dependencies:
      gaxios: 6.7.1
      google-logging-utils: 0.0.2
      json-bigint: 1.0.0
    transitivePeerDependencies:
      - encoding
      - supports-color

  get-caller-file@2.0.5: {}

  get-intrinsic@1.3.0:
    dependencies:
      call-bind-apply-helpers: 1.0.2
      es-define-property: 1.0.1
      es-errors: 1.3.0
      es-object-atoms: 1.1.1
      function-bind: 1.1.2
      get-proto: 1.0.1
      gopd: 1.2.0
      has-symbols: 1.1.0
      hasown: 2.0.2
      math-intrinsics: 1.1.0

  get-proto@1.0.1:
    dependencies:
      dunder-proto: 1.0.1
      es-object-atoms: 1.1.1

  get-tsconfig@4.10.1:
    dependencies:
      resolve-pkg-maps: 1.0.0

  glob-parent@5.1.2:
    dependencies:
      is-glob: 4.0.3

  glob-parent@6.0.2:
    dependencies:
      is-glob: 4.0.3

  glob@10.4.5:
    dependencies:
      foreground-child: 3.3.1
      jackspeak: 3.4.3
      minimatch: 9.0.5
      minipass: 7.1.2
      package-json-from-dist: 1.0.1
      path-scurry: 1.11.1

  globals@14.0.0: {}

  globals@15.15.0: {}

  google-logging-utils@0.0.2: {}

  gopd@1.2.0: {}

  graphemer@1.4.0: {}

  has-flag@4.0.0: {}

  has-symbols@1.1.0: {}

  hasown@2.0.2:
    dependencies:
      function-bind: 1.1.2

  hexer@1.5.0:
    dependencies:
      ansi-color: 0.2.1
      minimist: 1.2.8
      process: 0.10.1
      xtend: 4.0.2

  html-escaper@2.0.2: {}

  http-errors@2.0.0:
    dependencies:
      depd: 2.0.0
      inherits: 2.0.4
      setprototypeof: 1.2.0
      statuses: 2.0.1
      toidentifier: 1.0.1

  https-proxy-agent@7.0.6:
    dependencies:
      agent-base: 7.1.4
      debug: 4.4.1
    transitivePeerDependencies:
      - supports-color

  iconv-lite@0.6.3:
    dependencies:
      safer-buffer: 2.1.2

  ignore@5.3.2: {}

  ignore@7.0.5: {}

  import-fresh@3.3.1:
    dependencies:
      parent-module: 1.0.1
      resolve-from: 4.0.0

  import-in-the-middle@1.14.2:
    dependencies:
      acorn: 8.15.0
      acorn-import-attributes: 1.9.5(acorn@8.15.0)
      cjs-module-lexer: 1.4.3
      module-details-from-path: 1.0.4

  imurmurhash@0.1.4: {}

  inherits@2.0.4: {}

  ipaddr.js@1.9.1: {}

  is-arrayish@0.3.2:
    optional: true

  is-core-module@2.16.1:
    dependencies:
      hasown: 2.0.2

  is-extglob@2.1.1: {}

  is-fullwidth-code-point@3.0.0: {}

  is-glob@4.0.3:
    dependencies:
      is-extglob: 2.1.1

  is-number@7.0.0: {}

  is-promise@4.0.0: {}

  is-stream@2.0.1: {}

  isexe@2.0.0: {}

  istanbul-lib-coverage@3.2.2: {}

  istanbul-lib-report@3.0.1:
    dependencies:
      istanbul-lib-coverage: 3.2.2
      make-dir: 4.0.0
      supports-color: 7.2.0

  istanbul-lib-source-maps@5.0.6:
    dependencies:
      '@jridgewell/trace-mapping': 0.3.29
      debug: 4.4.1
      istanbul-lib-coverage: 3.2.2
    transitivePeerDependencies:
      - supports-color

  istanbul-reports@3.1.7:
    dependencies:
      html-escaper: 2.0.2
      istanbul-lib-report: 3.0.1

  jackspeak@3.4.3:
    dependencies:
      '@isaacs/cliui': 8.0.2
    optionalDependencies:
      '@pkgjs/parseargs': 0.11.0

  jaeger-client@3.19.0:
    dependencies:
      node-int64: 0.4.0
      opentracing: 0.14.7
      thriftrw: 3.11.4
      uuid: 8.3.2
      xorshift: 1.2.0

  jju@1.4.0: {}

  joycon@3.1.1: {}

  js-tokens@4.0.0: {}

  js-tokens@9.0.1: {}

  js-yaml@4.1.0:
    dependencies:
      argparse: 2.0.1

  json-bigint@1.0.0:
    dependencies:
      bignumber.js: 9.3.0

  json-buffer@3.0.1: {}

  json-schema-traverse@0.4.1: {}

  json-schema-traverse@1.0.0: {}

  json-schema@0.4.0: {}

  json-stable-stringify-without-jsonify@1.0.1: {}

  jsondiffpatch@0.6.0:
    dependencies:
      '@types/diff-match-patch': 1.0.36
      chalk: 5.4.1
      diff-match-patch: 1.0.5

  keyv@4.5.4:
    dependencies:
      json-buffer: 3.0.1

  levn@0.4.1:
    dependencies:
      prelude-ls: 1.2.1
      type-check: 0.4.0

  lilconfig@3.1.3: {}

  lines-and-columns@1.2.4: {}

  load-tsconfig@0.2.5: {}

  locate-path@6.0.0:
    dependencies:
      p-locate: 5.0.0

  lodash.camelcase@4.3.0: {}

  lodash.merge@4.6.2: {}

  lodash.sortby@4.7.0: {}

  long@2.4.0: {}

  long@5.3.2: {}

  loose-envify@1.4.0:
    dependencies:
      js-tokens: 4.0.0

  loupe@3.1.4: {}

  lru-cache@10.4.3: {}

  magic-string@0.30.17:
    dependencies:
      '@jridgewell/sourcemap-codec': 1.5.4

  magicast@0.3.5:
    dependencies:
      '@babel/parser': 7.28.0
      '@babel/types': 7.28.0
      source-map-js: 1.2.1

  make-dir@4.0.0:
    dependencies:
      semver: 7.7.2

  math-intrinsics@1.1.0: {}

  media-typer@1.1.0: {}

  merge-descriptors@2.0.0: {}

  merge2@1.4.1: {}

  micromatch@4.0.8:
    dependencies:
      braces: 3.0.3
      picomatch: 2.3.1

  mime-db@1.54.0: {}

  mime-types@3.0.1:
    dependencies:
      mime-db: 1.54.0

  minimatch@3.1.2:
    dependencies:
      brace-expansion: 1.1.12

  minimatch@9.0.5:
    dependencies:
      brace-expansion: 2.0.2

  minimist@1.2.8: {}

  minipass@7.1.2: {}

  mlly@1.7.4:
    dependencies:
      acorn: 8.15.0
      pathe: 2.0.3
      pkg-types: 1.3.1
      ufo: 1.6.1

  module-details-from-path@1.0.4: {}

  ms@2.1.3: {}

  mz@2.7.0:
    dependencies:
      any-promise: 1.3.0
      object-assign: 4.1.1
      thenify-all: 1.6.0

  nanoid@3.3.11: {}

  natural-compare@1.4.0: {}

  negotiator@1.0.0: {}

<<<<<<< HEAD
  next@15.4.5(@opentelemetry/api@1.9.0)(react-dom@18.3.1(react@18.3.1))(react@18.3.1):
    dependencies:
      '@next/env': 15.4.5
=======
  next@15.4.4(@opentelemetry/api@1.9.0)(react-dom@18.3.1(react@18.3.1))(react@18.3.1):
    dependencies:
      '@next/env': 15.4.4
>>>>>>> 6816a91a
      '@swc/helpers': 0.5.15
      caniuse-lite: 1.0.30001727
      postcss: 8.4.31
      react: 18.3.1
      react-dom: 18.3.1(react@18.3.1)
      styled-jsx: 5.1.6(react@18.3.1)
    optionalDependencies:
<<<<<<< HEAD
      '@next/swc-darwin-arm64': 15.4.5
      '@next/swc-darwin-x64': 15.4.5
      '@next/swc-linux-arm64-gnu': 15.4.5
      '@next/swc-linux-arm64-musl': 15.4.5
      '@next/swc-linux-x64-gnu': 15.4.5
      '@next/swc-linux-x64-musl': 15.4.5
      '@next/swc-win32-arm64-msvc': 15.4.5
      '@next/swc-win32-x64-msvc': 15.4.5
=======
      '@next/swc-darwin-arm64': 15.4.4
      '@next/swc-darwin-x64': 15.4.4
      '@next/swc-linux-arm64-gnu': 15.4.4
      '@next/swc-linux-arm64-musl': 15.4.4
      '@next/swc-linux-x64-gnu': 15.4.4
      '@next/swc-linux-x64-musl': 15.4.4
      '@next/swc-win32-arm64-msvc': 15.4.4
      '@next/swc-win32-x64-msvc': 15.4.4
>>>>>>> 6816a91a
      '@opentelemetry/api': 1.9.0
      sharp: 0.34.3
    transitivePeerDependencies:
      - '@babel/core'
      - babel-plugin-macros

  node-fetch@2.7.0:
    dependencies:
      whatwg-url: 5.0.0

  node-int64@0.4.0: {}

  object-assign@4.1.1: {}

  object-inspect@1.13.4: {}

  on-finished@2.4.1:
    dependencies:
      ee-first: 1.1.1

  once@1.4.0:
    dependencies:
      wrappy: 1.0.2

  opentracing@0.14.7: {}

  optionator@0.9.4:
    dependencies:
      deep-is: 0.1.4
      fast-levenshtein: 2.0.6
      levn: 0.4.1
      prelude-ls: 1.2.1
      type-check: 0.4.0
      word-wrap: 1.2.5

  p-limit@3.1.0:
    dependencies:
      yocto-queue: 0.1.0

  p-locate@5.0.0:
    dependencies:
      p-limit: 3.1.0

  package-json-from-dist@1.0.1: {}

  parent-module@1.0.1:
    dependencies:
      callsites: 3.1.0

  parseurl@1.3.3: {}

  path-exists@4.0.0: {}

  path-key@3.1.1: {}

  path-parse@1.0.7: {}

  path-scurry@1.11.1:
    dependencies:
      lru-cache: 10.4.3
      minipass: 7.1.2

  path-to-regexp@8.2.0: {}

  pathe@2.0.3: {}

  pathval@2.0.1: {}

  pg-int8@1.0.1: {}

  pg-protocol@1.10.3: {}

  pg-types@2.2.0:
    dependencies:
      pg-int8: 1.0.1
      postgres-array: 2.0.0
      postgres-bytea: 1.0.0
      postgres-date: 1.0.7
      postgres-interval: 1.2.0

  picocolors@1.1.1: {}

  picomatch@2.3.1: {}

  picomatch@4.0.2: {}

  pirates@4.0.7: {}

  pkg-types@1.3.1:
    dependencies:
      confbox: 0.1.8
      mlly: 1.7.4
      pathe: 2.0.3

  postcss-load-config@6.0.1(postcss@8.5.6)(tsx@4.20.3):
    dependencies:
      lilconfig: 3.1.3
    optionalDependencies:
      postcss: 8.5.6
      tsx: 4.20.3

  postcss@8.4.31:
    dependencies:
      nanoid: 3.3.11
      picocolors: 1.1.1
      source-map-js: 1.2.1

  postcss@8.5.6:
    dependencies:
      nanoid: 3.3.11
      picocolors: 1.1.1
      source-map-js: 1.2.1

  postgres-array@2.0.0: {}

  postgres-bytea@1.0.0: {}

  postgres-date@1.0.7: {}

  postgres-interval@1.2.0:
    dependencies:
      xtend: 4.0.2

  prelude-ls@1.2.1: {}

  prettier@3.6.2: {}

  process@0.10.1: {}

  protobufjs@7.5.3:
    dependencies:
      '@protobufjs/aspromise': 1.1.2
      '@protobufjs/base64': 1.1.2
      '@protobufjs/codegen': 2.0.4
      '@protobufjs/eventemitter': 1.1.0
      '@protobufjs/fetch': 1.1.0
      '@protobufjs/float': 1.0.2
      '@protobufjs/inquire': 1.1.0
      '@protobufjs/path': 1.1.2
      '@protobufjs/pool': 1.1.0
      '@protobufjs/utf8': 1.1.0
      '@types/node': 22.16.2
      long: 5.3.2

  proxy-addr@2.0.7:
    dependencies:
      forwarded: 0.2.0
      ipaddr.js: 1.9.1

  punycode@2.3.1: {}

  qs@6.14.0:
    dependencies:
      side-channel: 1.1.0

  queue-microtask@1.2.3: {}

  range-parser@1.2.1: {}

  raw-body@3.0.0:
    dependencies:
      bytes: 3.1.2
      http-errors: 2.0.0
      iconv-lite: 0.6.3
      unpipe: 1.0.0

  react-dom@18.3.1(react@18.3.1):
    dependencies:
      loose-envify: 1.4.0
      react: 18.3.1
      scheduler: 0.23.2

  react@18.3.1:
    dependencies:
      loose-envify: 1.4.0

  react@19.1.0: {}

  readdirp@4.1.2: {}

  require-directory@2.1.1: {}

  require-from-string@2.0.2: {}

  require-in-the-middle@7.5.2:
    dependencies:
      debug: 4.4.1
      module-details-from-path: 1.0.4
      resolve: 1.22.10
    transitivePeerDependencies:
      - supports-color

  resolve-from@4.0.0: {}

  resolve-from@5.0.0: {}

  resolve-pkg-maps@1.0.0: {}

  resolve@1.22.10:
    dependencies:
      is-core-module: 2.16.1
      path-parse: 1.0.7
      supports-preserve-symlinks-flag: 1.0.0

  reusify@1.1.0: {}

  rollup@4.44.2:
    dependencies:
      '@types/estree': 1.0.8
    optionalDependencies:
      '@rollup/rollup-android-arm-eabi': 4.44.2
      '@rollup/rollup-android-arm64': 4.44.2
      '@rollup/rollup-darwin-arm64': 4.44.2
      '@rollup/rollup-darwin-x64': 4.44.2
      '@rollup/rollup-freebsd-arm64': 4.44.2
      '@rollup/rollup-freebsd-x64': 4.44.2
      '@rollup/rollup-linux-arm-gnueabihf': 4.44.2
      '@rollup/rollup-linux-arm-musleabihf': 4.44.2
      '@rollup/rollup-linux-arm64-gnu': 4.44.2
      '@rollup/rollup-linux-arm64-musl': 4.44.2
      '@rollup/rollup-linux-loongarch64-gnu': 4.44.2
      '@rollup/rollup-linux-powerpc64le-gnu': 4.44.2
      '@rollup/rollup-linux-riscv64-gnu': 4.44.2
      '@rollup/rollup-linux-riscv64-musl': 4.44.2
      '@rollup/rollup-linux-s390x-gnu': 4.44.2
      '@rollup/rollup-linux-x64-gnu': 4.44.2
      '@rollup/rollup-linux-x64-musl': 4.44.2
      '@rollup/rollup-win32-arm64-msvc': 4.44.2
      '@rollup/rollup-win32-ia32-msvc': 4.44.2
      '@rollup/rollup-win32-x64-msvc': 4.44.2
      fsevents: 2.3.3

  router@2.2.0:
    dependencies:
      debug: 4.4.1
      depd: 2.0.0
      is-promise: 4.0.0
      parseurl: 1.3.3
      path-to-regexp: 8.2.0
    transitivePeerDependencies:
      - supports-color

  run-parallel@1.2.0:
    dependencies:
      queue-microtask: 1.2.3

  safe-buffer@5.2.1: {}

  safer-buffer@2.1.2: {}

  scheduler@0.23.2:
    dependencies:
      loose-envify: 1.4.0

  secure-json-parse@2.7.0: {}

  semver@7.7.2: {}

  send@1.2.0:
    dependencies:
      debug: 4.4.1
      encodeurl: 2.0.0
      escape-html: 1.0.3
      etag: 1.8.1
      fresh: 2.0.0
      http-errors: 2.0.0
      mime-types: 3.0.1
      ms: 2.1.3
      on-finished: 2.4.1
      range-parser: 1.2.1
      statuses: 2.0.2
    transitivePeerDependencies:
      - supports-color

  serve-static@2.2.0:
    dependencies:
      encodeurl: 2.0.0
      escape-html: 1.0.3
      parseurl: 1.3.3
      send: 1.2.0
    transitivePeerDependencies:
      - supports-color

  setprototypeof@1.2.0: {}

  sharp@0.34.3:
    dependencies:
      color: 4.2.3
      detect-libc: 2.0.4
      semver: 7.7.2
    optionalDependencies:
      '@img/sharp-darwin-arm64': 0.34.3
      '@img/sharp-darwin-x64': 0.34.3
      '@img/sharp-libvips-darwin-arm64': 1.2.0
      '@img/sharp-libvips-darwin-x64': 1.2.0
      '@img/sharp-libvips-linux-arm': 1.2.0
      '@img/sharp-libvips-linux-arm64': 1.2.0
      '@img/sharp-libvips-linux-ppc64': 1.2.0
      '@img/sharp-libvips-linux-s390x': 1.2.0
      '@img/sharp-libvips-linux-x64': 1.2.0
      '@img/sharp-libvips-linuxmusl-arm64': 1.2.0
      '@img/sharp-libvips-linuxmusl-x64': 1.2.0
      '@img/sharp-linux-arm': 0.34.3
      '@img/sharp-linux-arm64': 0.34.3
      '@img/sharp-linux-ppc64': 0.34.3
      '@img/sharp-linux-s390x': 0.34.3
      '@img/sharp-linux-x64': 0.34.3
      '@img/sharp-linuxmusl-arm64': 0.34.3
      '@img/sharp-linuxmusl-x64': 0.34.3
      '@img/sharp-wasm32': 0.34.3
      '@img/sharp-win32-arm64': 0.34.3
      '@img/sharp-win32-ia32': 0.34.3
      '@img/sharp-win32-x64': 0.34.3
    optional: true

  shebang-command@2.0.0:
    dependencies:
      shebang-regex: 3.0.0

  shebang-regex@3.0.0: {}

  side-channel-list@1.0.0:
    dependencies:
      es-errors: 1.3.0
      object-inspect: 1.13.4

  side-channel-map@1.0.1:
    dependencies:
      call-bound: 1.0.4
      es-errors: 1.3.0
      get-intrinsic: 1.3.0
      object-inspect: 1.13.4

  side-channel-weakmap@1.0.2:
    dependencies:
      call-bound: 1.0.4
      es-errors: 1.3.0
      get-intrinsic: 1.3.0
      object-inspect: 1.13.4
      side-channel-map: 1.0.1

  side-channel@1.1.0:
    dependencies:
      es-errors: 1.3.0
      object-inspect: 1.13.4
      side-channel-list: 1.0.0
      side-channel-map: 1.0.1
      side-channel-weakmap: 1.0.2

  siginfo@2.0.0: {}

  signal-exit@4.1.0: {}

  simple-swizzle@0.2.2:
    dependencies:
      is-arrayish: 0.3.2
    optional: true

  source-map-js@1.2.1: {}

  source-map@0.8.0-beta.0:
    dependencies:
      whatwg-url: 7.1.0

  stackback@0.0.2: {}

  statuses@2.0.1: {}

  statuses@2.0.2: {}

  std-env@3.9.0: {}

  string-template@0.2.1: {}

  string-width@4.2.3:
    dependencies:
      emoji-regex: 8.0.0
      is-fullwidth-code-point: 3.0.0
      strip-ansi: 6.0.1

  string-width@5.1.2:
    dependencies:
      eastasianwidth: 0.2.0
      emoji-regex: 9.2.2
      strip-ansi: 7.1.0

  strip-ansi@6.0.1:
    dependencies:
      ansi-regex: 5.0.1

  strip-ansi@7.1.0:
    dependencies:
      ansi-regex: 6.1.0

  strip-json-comments@3.1.1: {}

  strip-literal@3.0.0:
    dependencies:
      js-tokens: 9.0.1

  styled-jsx@5.1.6(react@18.3.1):
    dependencies:
      client-only: 0.0.1
      react: 18.3.1

  sucrase@3.35.0:
    dependencies:
      '@jridgewell/gen-mapping': 0.3.12
      commander: 4.1.1
      glob: 10.4.5
      lines-and-columns: 1.2.4
      mz: 2.7.0
      pirates: 4.0.7
      ts-interface-checker: 0.1.13

  supports-color@7.2.0:
    dependencies:
      has-flag: 4.0.0

  supports-preserve-symlinks-flag@1.0.0: {}

  swr@2.3.4(react@18.3.1):
    dependencies:
      dequal: 2.0.3
      react: 18.3.1
      use-sync-external-store: 1.5.0(react@18.3.1)

  swr@2.3.4(react@19.1.0):
    dependencies:
      dequal: 2.0.3
      react: 19.1.0
      use-sync-external-store: 1.5.0(react@19.1.0)

  test-exclude@7.0.1:
    dependencies:
      '@istanbuljs/schema': 0.1.3
      glob: 10.4.5
      minimatch: 9.0.5

  thenify-all@1.6.0:
    dependencies:
      thenify: 3.3.1

  thenify@3.3.1:
    dependencies:
      any-promise: 1.3.0

  thriftrw@3.11.4:
    dependencies:
      bufrw: 1.4.0
      error: 7.0.2
      long: 2.4.0

  throttleit@2.1.0: {}

  tinybench@2.9.0: {}

  tinyexec@0.3.2: {}

  tinyglobby@0.2.14:
    dependencies:
      fdir: 6.4.6(picomatch@4.0.2)
      picomatch: 4.0.2

  tinypool@1.1.1: {}

  tinyrainbow@2.0.0: {}

  tinyspy@4.0.3: {}

  to-regex-range@5.0.1:
    dependencies:
      is-number: 7.0.0

  toidentifier@1.0.1: {}

  tr46@0.0.3: {}

  tr46@1.0.1:
    dependencies:
      punycode: 2.3.1

  tree-kill@1.2.2: {}

  ts-api-utils@2.1.0(typescript@5.8.3):
    dependencies:
      typescript: 5.8.3

  ts-interface-checker@0.1.13: {}

  tslib@2.8.1: {}

  tsup@8.5.0(postcss@8.5.6)(tsx@4.20.3)(typescript@5.8.3):
    dependencies:
      bundle-require: 5.1.0(esbuild@0.25.6)
      cac: 6.7.14
      chokidar: 4.0.3
      consola: 3.4.2
      debug: 4.4.1
      esbuild: 0.25.6
      fix-dts-default-cjs-exports: 1.0.1
      joycon: 3.1.1
      picocolors: 1.1.1
      postcss-load-config: 6.0.1(postcss@8.5.6)(tsx@4.20.3)
      resolve-from: 5.0.0
      rollup: 4.44.2
      source-map: 0.8.0-beta.0
      sucrase: 3.35.0
      tinyexec: 0.3.2
      tinyglobby: 0.2.14
      tree-kill: 1.2.2
    optionalDependencies:
      postcss: 8.5.6
      typescript: 5.8.3
    transitivePeerDependencies:
      - jiti
      - supports-color
      - tsx
      - yaml

  tsx@4.20.3:
    dependencies:
      esbuild: 0.25.6
      get-tsconfig: 4.10.1
    optionalDependencies:
      fsevents: 2.3.3

  turbo-darwin-64@2.5.4:
    optional: true

  turbo-darwin-arm64@2.5.4:
    optional: true

  turbo-linux-64@2.5.4:
    optional: true

  turbo-linux-arm64@2.5.4:
    optional: true

  turbo-windows-64@2.5.4:
    optional: true

  turbo-windows-arm64@2.5.4:
    optional: true

  turbo@2.5.4:
    optionalDependencies:
      turbo-darwin-64: 2.5.4
      turbo-darwin-arm64: 2.5.4
      turbo-linux-64: 2.5.4
      turbo-linux-arm64: 2.5.4
      turbo-windows-64: 2.5.4
      turbo-windows-arm64: 2.5.4

  type-check@0.4.0:
    dependencies:
      prelude-ls: 1.2.1

  type-is@2.0.1:
    dependencies:
      content-type: 1.0.5
      media-typer: 1.1.0
      mime-types: 3.0.1

  typescript-eslint@8.36.0(eslint@9.30.1)(typescript@5.8.3):
    dependencies:
      '@typescript-eslint/eslint-plugin': 8.36.0(@typescript-eslint/parser@8.36.0(eslint@9.30.1)(typescript@5.8.3))(eslint@9.30.1)(typescript@5.8.3)
      '@typescript-eslint/parser': 8.36.0(eslint@9.30.1)(typescript@5.8.3)
      '@typescript-eslint/utils': 8.36.0(eslint@9.30.1)(typescript@5.8.3)
      eslint: 9.30.1
      typescript: 5.8.3
    transitivePeerDependencies:
      - supports-color

  typescript@5.8.3: {}

  ufo@1.6.1: {}

  undici-types@6.21.0: {}

  unpipe@1.0.0: {}

  uri-js@4.4.1:
    dependencies:
      punycode: 2.3.1

  use-sync-external-store@1.5.0(react@18.3.1):
    dependencies:
      react: 18.3.1

  use-sync-external-store@1.5.0(react@19.1.0):
    dependencies:
      react: 19.1.0

  uuid@8.3.2: {}

  uuid@9.0.1: {}

  vary@1.1.2: {}

  vite-node@3.2.4(@types/node@22.16.2)(tsx@4.20.3):
    dependencies:
      cac: 6.7.14
      debug: 4.4.1
      es-module-lexer: 1.7.0
      pathe: 2.0.3
      vite: 7.0.4(@types/node@22.16.2)(tsx@4.20.3)
    transitivePeerDependencies:
      - '@types/node'
      - jiti
      - less
      - lightningcss
      - sass
      - sass-embedded
      - stylus
      - sugarss
      - supports-color
      - terser
      - tsx
      - yaml

  vite@7.0.4(@types/node@22.16.2)(tsx@4.20.3):
    dependencies:
      esbuild: 0.25.6
      fdir: 6.4.6(picomatch@4.0.2)
      picomatch: 4.0.2
      postcss: 8.5.6
      rollup: 4.44.2
      tinyglobby: 0.2.14
    optionalDependencies:
      '@types/node': 22.16.2
      fsevents: 2.3.3
      tsx: 4.20.3

  vitest@3.2.4(@types/node@22.16.2)(tsx@4.20.3):
    dependencies:
      '@types/chai': 5.2.2
      '@vitest/expect': 3.2.4
      '@vitest/mocker': 3.2.4(vite@7.0.4(@types/node@22.16.2)(tsx@4.20.3))
      '@vitest/pretty-format': 3.2.4
      '@vitest/runner': 3.2.4
      '@vitest/snapshot': 3.2.4
      '@vitest/spy': 3.2.4
      '@vitest/utils': 3.2.4
      chai: 5.2.1
      debug: 4.4.1
      expect-type: 1.2.2
      magic-string: 0.30.17
      pathe: 2.0.3
      picomatch: 4.0.2
      std-env: 3.9.0
      tinybench: 2.9.0
      tinyexec: 0.3.2
      tinyglobby: 0.2.14
      tinypool: 1.1.1
      tinyrainbow: 2.0.0
      vite: 7.0.4(@types/node@22.16.2)(tsx@4.20.3)
      vite-node: 3.2.4(@types/node@22.16.2)(tsx@4.20.3)
      why-is-node-running: 2.3.0
    optionalDependencies:
      '@types/node': 22.16.2
    transitivePeerDependencies:
      - jiti
      - less
      - lightningcss
      - msw
      - sass
      - sass-embedded
      - stylus
      - sugarss
      - supports-color
      - terser
      - tsx
      - yaml

  webidl-conversions@3.0.1: {}

  webidl-conversions@4.0.2: {}

  whatwg-url@5.0.0:
    dependencies:
      tr46: 0.0.3
      webidl-conversions: 3.0.1

  whatwg-url@7.1.0:
    dependencies:
      lodash.sortby: 4.7.0
      tr46: 1.0.1
      webidl-conversions: 4.0.2

  which@2.0.2:
    dependencies:
      isexe: 2.0.0

  why-is-node-running@2.3.0:
    dependencies:
      siginfo: 2.0.0
      stackback: 0.0.2

  word-wrap@1.2.5: {}

  wrap-ansi@7.0.0:
    dependencies:
      ansi-styles: 4.3.0
      string-width: 4.2.3
      strip-ansi: 6.0.1

  wrap-ansi@8.1.0:
    dependencies:
      ansi-styles: 6.2.1
      string-width: 5.1.2
      strip-ansi: 7.1.0

  wrappy@1.0.2: {}

  xorshift@1.2.0: {}

  xtend@4.0.2: {}

  y18n@5.0.8: {}

  yargs-parser@21.1.1: {}

  yargs@17.7.2:
    dependencies:
      cliui: 8.0.1
      escalade: 3.2.0
      get-caller-file: 2.0.5
      require-directory: 2.1.1
      string-width: 4.2.3
      y18n: 5.0.8
      yargs-parser: 21.1.1

  yocto-queue@0.1.0: {}

  zod-to-json-schema@3.24.6(zod@3.25.76):
    dependencies:
      zod: 3.25.76

  zod@3.25.76: {}<|MERGE_RESOLUTION|>--- conflicted
+++ resolved
@@ -137,11 +137,7 @@
         version: 4.3.17(react@18.3.1)(zod@3.25.76)
       next:
         specifier: latest
-<<<<<<< HEAD
         version: 15.4.5(@opentelemetry/api@1.9.0)(react-dom@18.3.1(react@18.3.1))(react@18.3.1)
-=======
-        version: 15.4.4(@opentelemetry/api@1.9.0)(react-dom@18.3.1(react@18.3.1))(react@18.3.1)
->>>>>>> 6816a91a
       react:
         specifier: ^18.2.0
         version: 18.3.1
@@ -211,11 +207,7 @@
         version: 5.0.0-beta.24(zod@3.25.76)
       next:
         specifier: latest
-<<<<<<< HEAD
         version: 15.4.5(@opentelemetry/api@1.9.0)(react-dom@18.3.1(react@18.3.1))(react@18.3.1)
-=======
-        version: 15.4.4(@opentelemetry/api@1.9.0)(react-dom@18.3.1(react@18.3.1))(react@18.3.1)
->>>>>>> 6816a91a
       react:
         specifier: ^18.2.0
         version: 18.3.1
@@ -403,13 +395,8 @@
         specifier: npm:ai@^4.3.19
         version: ai@4.3.19(react@19.1.0)(zod@3.25.76)
       aiv5:
-<<<<<<< HEAD
         specifier: npm:ai@^5.0.0
         version: ai@5.0.0(zod@3.25.76)
-=======
-        specifier: npm:ai@5.0.0-beta.28
-        version: ai@5.0.0-beta.28(zod@3.25.76)
->>>>>>> 6816a91a
       eslint:
         specifier: 'catalog:'
         version: 9.30.1
@@ -452,13 +439,14 @@
     peerDependencies:
       zod: ^3.25.76 || ^4
 
-<<<<<<< HEAD
   '@ai-sdk/gateway@1.0.0-beta.11':
     resolution: {integrity: sha512-dnRUPzSLvp3xvIx6M4FIz4ht8dfL8JkPKwH+akj10im4zbxUii3c3TQ3BJLRdx2Gq/SeljE9H0dX7PDtVyIrbQ==}
-=======
+    engines: {node: '>=18'}
+    peerDependencies:
+      zod: ^3.25.76 || ^4
+
   '@ai-sdk/gateway@1.0.0-beta.14':
     resolution: {integrity: sha512-jsOZoz4hd1vSQ6PBftdQ/j3hPC4Fxf7tY2slCgdpMEevrqFVmRBp6W5xEELDa2wXuPQ/3QxtrQhQU7Qxj42p2Q==}
->>>>>>> 6816a91a
     engines: {node: '>=18'}
     peerDependencies:
       zod: ^3.25.76 || ^4
@@ -487,25 +475,14 @@
     peerDependencies:
       zod: ^3.23.8
 
-<<<<<<< HEAD
   '@ai-sdk/provider-utils@3.0.0':
     resolution: {integrity: sha512-BoQZtGcBxkeSH1zK+SRYNDtJPIPpacTeiMZqnG4Rv6xXjEwM0FH4MGs9c+PlhyEWmQCzjRM2HAotEydFhD4dYw==}
     engines: {node: '>=18'}
     peerDependencies:
       zod: ^3.25.76 || ^4
 
-  '@ai-sdk/provider-utils@3.0.0-beta.2':
-    resolution: {integrity: sha512-H4K+4weOVgWqrDDeAbQWoA4U5mN4WrQPHQFdH7ynQYcnhj/pzctU9Q6mGlR5ESMWxaXxazxlOblSITlXo9bahA==}
-    engines: {node: '>=18'}
-    peerDependencies:
-      zod: ^3.25.49
-
-  '@ai-sdk/provider-utils@3.0.0-beta.4':
-    resolution: {integrity: sha512-6/ldkUlM7qZCe7sUD/YzgR6dRADjp68whGODikuh9L2HJJElKrOetRD3wE6fA0/TYGcG8g3gUVmiXj+dGhYiFA==}
-=======
   '@ai-sdk/provider-utils@3.0.0-beta.5':
     resolution: {integrity: sha512-4Dv/wiGZrvO6fI7P0yMLa4XZru0XW8LPibTObbkHBdweLUVGIze7aCfxxQeY44Uqcbl/h6/yBTkx2XmPtwf/Ow==}
->>>>>>> 6816a91a
     engines: {node: '>=18'}
     peerDependencies:
       zod: ^3.25.76 || ^4
@@ -980,96 +957,53 @@
   '@microsoft/tsdoc@0.15.1':
     resolution: {integrity: sha512-4aErSrCR/On/e5G2hDP0wjooqDdauzEbIq8hIkIe5pXV0rtWJZvdCEKL0ykZxex+IxIwBp0eGeV48hQN07dXtw==}
 
-<<<<<<< HEAD
   '@next/env@15.4.5':
     resolution: {integrity: sha512-ruM+q2SCOVCepUiERoxOmZY9ZVoecR3gcXNwCYZRvQQWRjhOiPJGmQ2fAiLR6YKWXcSAh7G79KEFxN3rwhs4LQ==}
 
   '@next/swc-darwin-arm64@15.4.5':
     resolution: {integrity: sha512-84dAN4fkfdC7nX6udDLz9GzQlMUwEMKD7zsseXrl7FTeIItF8vpk1lhLEnsotiiDt+QFu3O1FVWnqwcRD2U3KA==}
-=======
-  '@next/env@15.4.4':
-    resolution: {integrity: sha512-SJKOOkULKENyHSYXE5+KiFU6itcIb6wSBjgM92meK0HVKpo94dNOLZVdLLuS7/BxImROkGoPsjR4EnuDucqiiA==}
-
-  '@next/swc-darwin-arm64@15.4.4':
-    resolution: {integrity: sha512-eVG55dnGwfUuG+TtnUCt+mEJ+8TGgul6nHEvdb8HEH7dmJIFYOCApAaFrIrxwtEq2Cdf+0m5sG1Np8cNpw9EAw==}
->>>>>>> 6816a91a
     engines: {node: '>= 10'}
     cpu: [arm64]
     os: [darwin]
 
-<<<<<<< HEAD
   '@next/swc-darwin-x64@15.4.5':
     resolution: {integrity: sha512-CL6mfGsKuFSyQjx36p2ftwMNSb8PQog8y0HO/ONLdQqDql7x3aJb/wB+LA651r4we2pp/Ck+qoRVUeZZEvSurA==}
-=======
-  '@next/swc-darwin-x64@15.4.4':
-    resolution: {integrity: sha512-zqG+/8apsu49CltEj4NAmCGZvHcZbOOOsNoTVeIXphYWIbE4l6A/vuQHyqll0flU2o3dmYCXsBW5FmbrGDgljQ==}
->>>>>>> 6816a91a
     engines: {node: '>= 10'}
     cpu: [x64]
     os: [darwin]
 
-<<<<<<< HEAD
   '@next/swc-linux-arm64-gnu@15.4.5':
     resolution: {integrity: sha512-1hTVd9n6jpM/thnDc5kYHD1OjjWYpUJrJxY4DlEacT7L5SEOXIifIdTye6SQNNn8JDZrcN+n8AWOmeJ8u3KlvQ==}
-=======
-  '@next/swc-linux-arm64-gnu@15.4.4':
-    resolution: {integrity: sha512-LRD4l2lq4R+2QCHBQVC0wjxxkLlALGJCwigaJ5FSRSqnje+MRKHljQNZgDCaKUZQzO/TXxlmUdkZP/X3KNGZaw==}
->>>>>>> 6816a91a
     engines: {node: '>= 10'}
     cpu: [arm64]
     os: [linux]
 
-<<<<<<< HEAD
   '@next/swc-linux-arm64-musl@15.4.5':
     resolution: {integrity: sha512-4W+D/nw3RpIwGrqpFi7greZ0hjrCaioGErI7XHgkcTeWdZd146NNu1s4HnaHonLeNTguKnL2Urqvj28UJj6Gqw==}
-=======
-  '@next/swc-linux-arm64-musl@15.4.4':
-    resolution: {integrity: sha512-LsGUCTvuZ0690fFWerA4lnQvjkYg9gHo12A3wiPUR4kCxbx/d+SlwmonuTH2SWZI+RVGA9VL3N0S03WTYv6bYg==}
->>>>>>> 6816a91a
     engines: {node: '>= 10'}
     cpu: [arm64]
     os: [linux]
 
-<<<<<<< HEAD
   '@next/swc-linux-x64-gnu@15.4.5':
     resolution: {integrity: sha512-N6Mgdxe/Cn2K1yMHge6pclffkxzbSGOydXVKYOjYqQXZYjLCfN/CuFkaYDeDHY2VBwSHyM2fUjYBiQCIlxIKDA==}
-=======
-  '@next/swc-linux-x64-gnu@15.4.4':
-    resolution: {integrity: sha512-aOy5yNRpLL3wNiJVkFYl6w22hdREERNjvegE6vvtix8LHRdsTHhWTpgvcYdCK7AIDCQW5ATmzr9XkPHvSoAnvg==}
->>>>>>> 6816a91a
     engines: {node: '>= 10'}
     cpu: [x64]
     os: [linux]
 
-<<<<<<< HEAD
   '@next/swc-linux-x64-musl@15.4.5':
     resolution: {integrity: sha512-YZ3bNDrS8v5KiqgWE0xZQgtXgCTUacgFtnEgI4ccotAASwSvcMPDLua7BWLuTfucoRv6mPidXkITJLd8IdJplQ==}
-=======
-  '@next/swc-linux-x64-musl@15.4.4':
-    resolution: {integrity: sha512-FL7OAn4UkR8hKQRGBmlHiHinzOb07tsfARdGh7v0Z0jEJ3sz8/7L5bR23ble9E6DZMabSStqlATHlSxv1fuzAg==}
->>>>>>> 6816a91a
     engines: {node: '>= 10'}
     cpu: [x64]
     os: [linux]
 
-<<<<<<< HEAD
   '@next/swc-win32-arm64-msvc@15.4.5':
     resolution: {integrity: sha512-9Wr4t9GkZmMNcTVvSloFtjzbH4vtT4a8+UHqDoVnxA5QyfWe6c5flTH1BIWPGNWSUlofc8dVJAE7j84FQgskvQ==}
-=======
-  '@next/swc-win32-arm64-msvc@15.4.4':
-    resolution: {integrity: sha512-eEdNW/TXwjYhOulQh0pffTMMItWVwKCQpbziSBmgBNFZIIRn2GTXrhrewevs8wP8KXWYMx8Z+mNU0X+AfvtrRg==}
->>>>>>> 6816a91a
     engines: {node: '>= 10'}
     cpu: [arm64]
     os: [win32]
 
-<<<<<<< HEAD
   '@next/swc-win32-x64-msvc@15.4.5':
     resolution: {integrity: sha512-voWk7XtGvlsP+w8VBz7lqp8Y+dYw/MTI4KeS0gTVtfdhdJ5QwhXLmNrndFOin/MDoCvUaLWMkYKATaCoUkt2/A==}
-=======
-  '@next/swc-win32-x64-msvc@15.4.4':
-    resolution: {integrity: sha512-SE5pYNbn/xZKMy1RE3pAs+4xD32OI4rY6mzJa4XUkp/ItZY+OMjIgilskmErt8ls/fVJ+Ihopi2QIeW6O3TrMw==}
->>>>>>> 6816a91a
     engines: {node: '>= 10'}
     cpu: [x64]
     os: [win32]
@@ -2070,13 +2004,8 @@
       react:
         optional: true
 
-<<<<<<< HEAD
-  ai@5.0.0:
-    resolution: {integrity: sha512-F4jOhOSeiZD8lXpF4l1hRqyM1jbqoLKGVZNxAP467wmQCsWUtElMa3Ki5PrDMq6qvUNC3deUKfERDAsfj7IDlg==}
-=======
   ai@4.3.19:
     resolution: {integrity: sha512-dIE2bfNpqHN3r6IINp9znguYdhIOheKW2LDigAMrgt/upT3B8eBGPSCblENvaZGoq+hxaN9fSMzjWpbqloP+7Q==}
->>>>>>> 6816a91a
     engines: {node: '>=18'}
     peerDependencies:
       react: ^18 || ^19 || ^19.0.0-rc
@@ -2085,6 +2014,12 @@
       react:
         optional: true
 
+  ai@5.0.0:
+    resolution: {integrity: sha512-F4jOhOSeiZD8lXpF4l1hRqyM1jbqoLKGVZNxAP467wmQCsWUtElMa3Ki5PrDMq6qvUNC3deUKfERDAsfj7IDlg==}
+    engines: {node: '>=18'}
+    peerDependencies:
+      zod: ^3.25.76 || ^4
+
   ai@5.0.0-beta.24:
     resolution: {integrity: sha512-glQIA+PGEP+UEPB+thdqNZi9Ot4Yjiqsl071S1KPaRTGHmBIg/c8OYb2mXCRM+3cNCFGVnCTudZoYUVNwBpFxg==}
     engines: {node: '>=18'}
@@ -2855,13 +2790,8 @@
     resolution: {integrity: sha512-8Ofs/AUQh8MaEcrlq5xOX0CQ9ypTF5dl78mjlMNfOK08fzpgTHQRQPBxcPlEtIw0yRpws+Zo/3r+5WRby7u3Gg==}
     engines: {node: '>= 0.6'}
 
-<<<<<<< HEAD
   next@15.4.5:
     resolution: {integrity: sha512-nJ4v+IO9CPmbmcvsPebIoX3Q+S7f6Fu08/dEWu0Ttfa+wVwQRh9epcmsyCPjmL2b8MxC+CkBR97jgDhUUztI3g==}
-=======
-  next@15.4.4:
-    resolution: {integrity: sha512-kNcubvJjOL9yUOfwtZF3HfDhuhp+kVD+FM2A6Tyua1eI/xfmY4r/8ZS913MMz+oWKDlbps/dQOWdDricuIkXLw==}
->>>>>>> 6816a91a
     engines: {node: ^18.18.0 || ^19.8.0 || >= 20.0.0}
     hasBin: true
     peerDependencies:
@@ -3625,17 +3555,16 @@
       '@ai-sdk/provider-utils': 3.0.0-beta.5(zod@3.25.76)
       zod: 3.25.76
 
-<<<<<<< HEAD
   '@ai-sdk/gateway@1.0.0-beta.11(zod@3.25.76)':
     dependencies:
       '@ai-sdk/provider': 2.0.0-beta.1
       '@ai-sdk/provider-utils': 3.0.0-beta.5(zod@3.25.76)
-=======
+      zod: 3.25.76
+
   '@ai-sdk/gateway@1.0.0-beta.14(zod@3.25.76)':
     dependencies:
       '@ai-sdk/provider': 2.0.0-beta.1
       '@ai-sdk/provider-utils': 3.0.0-beta.6(zod@3.25.76)
->>>>>>> 6816a91a
       zod: 3.25.76
 
   '@ai-sdk/openai@1.3.23(zod@3.25.76)':
@@ -3663,7 +3592,6 @@
       secure-json-parse: 2.7.0
       zod: 3.25.76
 
-<<<<<<< HEAD
   '@ai-sdk/provider-utils@3.0.0(zod@3.25.76)':
     dependencies:
       '@ai-sdk/provider': 2.0.0
@@ -3672,18 +3600,7 @@
       zod: 3.25.76
       zod-to-json-schema: 3.24.6(zod@3.25.76)
 
-  '@ai-sdk/provider-utils@3.0.0-beta.2(zod@3.25.76)':
-    dependencies:
-      '@ai-sdk/provider': 2.0.0-beta.1
-      '@standard-schema/spec': 1.0.0
-      eventsource-parser: 3.0.3
-      zod: 3.25.76
-      zod-to-json-schema: 3.24.6(zod@3.25.76)
-
-  '@ai-sdk/provider-utils@3.0.0-beta.4(zod@3.25.76)':
-=======
   '@ai-sdk/provider-utils@3.0.0-beta.5(zod@3.25.76)':
->>>>>>> 6816a91a
     dependencies:
       '@ai-sdk/provider': 2.0.0-beta.1
       '@standard-schema/spec': 1.0.0
@@ -4060,7 +3977,6 @@
 
   '@microsoft/tsdoc@0.15.1': {}
 
-<<<<<<< HEAD
   '@next/env@15.4.5': {}
 
   '@next/swc-darwin-arm64@15.4.5':
@@ -4085,32 +4001,6 @@
     optional: true
 
   '@next/swc-win32-x64-msvc@15.4.5':
-=======
-  '@next/env@15.4.4': {}
-
-  '@next/swc-darwin-arm64@15.4.4':
-    optional: true
-
-  '@next/swc-darwin-x64@15.4.4':
-    optional: true
-
-  '@next/swc-linux-arm64-gnu@15.4.4':
-    optional: true
-
-  '@next/swc-linux-arm64-musl@15.4.4':
-    optional: true
-
-  '@next/swc-linux-x64-gnu@15.4.4':
-    optional: true
-
-  '@next/swc-linux-x64-musl@15.4.4':
-    optional: true
-
-  '@next/swc-win32-arm64-msvc@15.4.4':
-    optional: true
-
-  '@next/swc-win32-x64-msvc@15.4.4':
->>>>>>> 6816a91a
     optional: true
 
   '@nodelib/fs.scandir@2.1.5':
@@ -5390,25 +5280,25 @@
     optionalDependencies:
       react: 19.1.0
 
-<<<<<<< HEAD
-  ai@5.0.0(zod@3.25.76):
-    dependencies:
-      '@ai-sdk/gateway': 1.0.0(zod@3.25.76)
-      '@ai-sdk/provider': 2.0.0
-      '@ai-sdk/provider-utils': 3.0.0(zod@3.25.76)
-=======
   ai@4.3.19(react@19.1.0)(zod@3.25.76):
     dependencies:
       '@ai-sdk/provider': 1.1.3
       '@ai-sdk/provider-utils': 2.2.8(zod@3.25.76)
       '@ai-sdk/react': 1.2.12(react@19.1.0)(zod@3.25.76)
       '@ai-sdk/ui-utils': 1.2.11(zod@3.25.76)
->>>>>>> 6816a91a
       '@opentelemetry/api': 1.9.0
       jsondiffpatch: 0.6.0
       zod: 3.25.76
     optionalDependencies:
       react: 19.1.0
+
+  ai@5.0.0(zod@3.25.76):
+    dependencies:
+      '@ai-sdk/gateway': 1.0.0(zod@3.25.76)
+      '@ai-sdk/provider': 2.0.0
+      '@ai-sdk/provider-utils': 3.0.0(zod@3.25.76)
+      '@opentelemetry/api': 1.9.0
+      zod: 3.25.76
 
   ai@5.0.0-beta.24(zod@3.25.76):
     dependencies:
@@ -6220,15 +6110,9 @@
 
   negotiator@1.0.0: {}
 
-<<<<<<< HEAD
   next@15.4.5(@opentelemetry/api@1.9.0)(react-dom@18.3.1(react@18.3.1))(react@18.3.1):
     dependencies:
       '@next/env': 15.4.5
-=======
-  next@15.4.4(@opentelemetry/api@1.9.0)(react-dom@18.3.1(react@18.3.1))(react@18.3.1):
-    dependencies:
-      '@next/env': 15.4.4
->>>>>>> 6816a91a
       '@swc/helpers': 0.5.15
       caniuse-lite: 1.0.30001727
       postcss: 8.4.31
@@ -6236,7 +6120,6 @@
       react-dom: 18.3.1(react@18.3.1)
       styled-jsx: 5.1.6(react@18.3.1)
     optionalDependencies:
-<<<<<<< HEAD
       '@next/swc-darwin-arm64': 15.4.5
       '@next/swc-darwin-x64': 15.4.5
       '@next/swc-linux-arm64-gnu': 15.4.5
@@ -6245,16 +6128,6 @@
       '@next/swc-linux-x64-musl': 15.4.5
       '@next/swc-win32-arm64-msvc': 15.4.5
       '@next/swc-win32-x64-msvc': 15.4.5
-=======
-      '@next/swc-darwin-arm64': 15.4.4
-      '@next/swc-darwin-x64': 15.4.4
-      '@next/swc-linux-arm64-gnu': 15.4.4
-      '@next/swc-linux-arm64-musl': 15.4.4
-      '@next/swc-linux-x64-gnu': 15.4.4
-      '@next/swc-linux-x64-musl': 15.4.4
-      '@next/swc-win32-arm64-msvc': 15.4.4
-      '@next/swc-win32-x64-msvc': 15.4.4
->>>>>>> 6816a91a
       '@opentelemetry/api': 1.9.0
       sharp: 0.34.3
     transitivePeerDependencies:
